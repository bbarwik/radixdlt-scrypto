--- conflicted
+++ resolved
@@ -8,13 +8,8 @@
 };
 use radix_engine_interface::api::node_modules::metadata::MetadataValue;
 use radix_engine_interface::blueprints::pool::*;
-<<<<<<< HEAD
 use scrypto_unit::{is_auth_error, TestRunner, TestRunnerBuilder};
-use transaction::prelude::{ManifestBuilder, TransactionManifestV1};
-=======
-use scrypto_unit::{is_auth_error, TestRunner};
 use transaction::prelude::*;
->>>>>>> c74759bc
 
 #[test]
 fn multi_resource_pool_can_be_instantiated() {
@@ -763,15 +758,11 @@
 
 impl<const N: usize> TestEnvironment<N> {
     pub fn new(divisibility: [u8; N]) -> Self {
-<<<<<<< HEAD
+        Self::new_with_owner(divisibility, OwnerRole::None)
+    }
+
+    pub fn new_with_owner(divisibility: [u8; N], owner_role: OwnerRole) -> Self {
         let mut test_runner = TestRunnerBuilder::new().without_trace().build();
-=======
-        Self::new_with_owner(divisibility, OwnerRole::None)
-    }
-
-    pub fn new_with_owner(divisibility: [u8; N], owner_role: OwnerRole) -> Self {
-        let mut test_runner = TestRunner::builder().without_trace().build();
->>>>>>> c74759bc
         let (public_key, _, account) = test_runner.new_account(false);
         let virtual_signature_badge = NonFungibleGlobalId::from_public_key(&public_key);
 
