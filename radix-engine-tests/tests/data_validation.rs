use radix_engine::{
    errors::{CallFrameError, KernelError, RuntimeError},
    kernel::call_frame::PassMessageError,
    types::*,
};
use scrypto_unit::*;
use transaction::prelude::*;

fn setup_component(test_runner: &mut TestRunner) -> ComponentAddress {
    let package_address = test_runner.compile_and_publish("./tests/blueprints/data_validation");

    let setup_manifest = ManifestBuilder::new()
        .lock_fee_from_faucet()
        .call_function(package_address, "DataValidation", "new", manifest_args!())
        .build();
    let setup_receipt = test_runner.execute_manifest(setup_manifest, vec![]);
    setup_receipt.expect_commit(true).new_component_addresses()[0]
}

fn sink_account() -> ComponentAddress {
    ComponentAddress::virtual_account_from_public_key(&Secp256k1PublicKey([0; 33]))
}

fn create_manifest_with_middle(
    component_address: ComponentAddress,
    constructor: ManifestConstructor,
) -> TransactionManifestV1 {
    ManifestBuilder::new()
<<<<<<< HEAD
        .lock_fee(test_runner.faucet_component(), 500u32.into())
        .call_method(test_runner.faucet_component(), "free", manifest_args!())
        .take_from_worktop(RADIX_TOKEN, dec!("1"), |builder, bucket| {
            builder.take_from_worktop(RADIX_TOKEN, dec!("0"), |builder, empty_bucket| {
                builder.take_from_worktop(RADIX_TOKEN, dec!("1"), |builder, proof_bucket| {
                    builder.create_proof_from_bucket_of_all(&proof_bucket, |builder, proof| {
                        constructor(builder, component_address, empty_bucket, bucket, proof);
                        builder.return_to_worktop(proof_bucket)
                    })
                })
            })
=======
        .lock_fee_from_faucet()
        .get_free_xrd_from_faucet()
        .take_from_worktop(XRD, dec!("1"), "bucket")
        .take_from_worktop(XRD, dec!("0"), "empty_bucket")
        .take_from_worktop(XRD, dec!("1"), "proof_bucket")
        .create_proof_from_bucket("proof_bucket", "proof")
        .with_name_lookup(|builder, lookup| {
            constructor(
                builder,
                component_address,
                lookup.bucket("empty_bucket"),
                lookup.bucket("bucket"),
                lookup.proof("proof"),
            )
>>>>>>> aef52489
        })
        .return_to_worktop("proof_bucket")
        .try_deposit_batch_or_abort(sink_account())
        .build()
}

type ManifestConstructor = fn(
    builder: ManifestBuilder,
    component: ComponentAddress,
    empty_bucket: ManifestBucket,
    full_bucket: ManifestBucket,
    proof: ManifestProof,
) -> ManifestBuilder;

/// This test just checks that the manifest constructor and DataValidation components work right -
/// to ensure the other tests in this file are valid tests.
#[test]
fn valid_transactions_can_be_committed() {
    // Arrange
    let mut test_runner = TestRunner::builder().build();
    let component_address = setup_component(&mut test_runner);

    // Act
    let manifest_with_default_handling = create_manifest_with_middle(
        component_address,
        |builder, _, empty_bucket, full_bucket, proof| {
            builder
                .return_to_worktop(empty_bucket)
                .return_to_worktop(full_bucket)
                .drop_proof(proof)
        },
    );

    let manifest_using_component = create_manifest_with_middle(
        component_address,
        |builder, component_address, empty_bucket, full_bucket, proof| {
            builder
                .call_method(
                    component_address,
                    "accept_empty_bucket",
                    manifest_args!(empty_bucket),
                )
                .call_method(
                    component_address,
                    "accept_non_empty_bucket",
                    manifest_args!(full_bucket),
                )
                .call_method(component_address, "accept_proof", manifest_args!(proof))
        },
    );

    // Assert
    test_runner
        .execute_manifest(manifest_with_default_handling, vec![])
        .expect_commit_success();
    test_runner
        .execute_manifest(manifest_using_component, vec![])
        .expect_commit_success();
}

#[test]
fn cannot_pass_bucket_for_proof_argument() {
    // Arrange
    let mut test_runner = TestRunner::builder().build();
    let component_address = setup_component(&mut test_runner);

    // Act
    let manifest = create_manifest_with_middle(
        component_address,
        |builder, component_address, empty_bucket, full_bucket, proof| {
            builder
                .return_to_worktop(empty_bucket)
                .call_method(
                    component_address,
                    "accept_proof",
                    manifest_args!(full_bucket),
                )
                .drop_proof(proof)
        },
    );

    // Assert
    let receipt = test_runner.execute_manifest(manifest, vec![]);
    let error_message = receipt
        .expect_commit_failure()
        .outcome
        .expect_failure()
        .to_string();
    assert!(error_message.contains("DataValidation"))
}

#[test]
fn cannot_pass_proof_for_bucket_argument() {
    // Arrange
    let mut test_runner = TestRunner::builder().build();
    let component_address = setup_component(&mut test_runner);

    // Act
    let manifest = create_manifest_with_middle(
        component_address,
        |builder, component_address, empty_bucket, full_bucket, proof| {
            builder
                .return_to_worktop(empty_bucket)
                .return_to_worktop(full_bucket)
                .call_method(
                    component_address,
                    "accept_empty_bucket",
                    manifest_args!(proof),
                )
        },
    );

    // Assert
    let receipt = test_runner.execute_manifest(manifest, vec![]);
    let error_message = receipt
        .expect_commit_failure()
        .outcome
        .expect_failure()
        .to_string();
    assert!(error_message.contains("DataValidation"))
}

#[test]
fn cannot_return_proof_for_bucket() {
    // Arrange
    let mut test_runner = TestRunner::builder().build();
    let component_address = setup_component(&mut test_runner);

    // Act
    let manifest = ManifestBuilder::new()
        .lock_fee_from_faucet()
        .call_method(
            component_address,
            "return_proof_for_bucket",
            manifest_args!(),
        )
        .build();

    // Assert
    let receipt = test_runner.execute_manifest(manifest, vec![]);
    let error_message = receipt
        .expect_commit_failure()
        .outcome
        .expect_failure()
        .to_string();
    assert!(error_message.contains("PayloadValidationError"))
}

#[test]
fn cannot_return_bucket_for_proof() {
    // Arrange
    let mut test_runner = TestRunner::builder().build();
    let component_address = setup_component(&mut test_runner);

    // Act
    let manifest = ManifestBuilder::new()
        .lock_fee_from_faucet()
        .call_method(
            component_address,
            "return_bucket_for_proof",
            manifest_args!(),
        )
        .build();

    // Assert
    let receipt = test_runner.execute_manifest(manifest, vec![]);
    let error_message = receipt
        .expect_commit_failure()
        .outcome
        .expect_failure()
        .to_string();
    assert!(error_message.contains("PayloadValidationError"))
}

#[test]
fn cannot_create_object_with_mismatching_data() {
    // Arrange
    let mut test_runner = TestRunner::builder().build();
    let package_address = test_runner.compile_and_publish("./tests/blueprints/data_validation");

    // Act
    let manifest = ManifestBuilder::new()
        .lock_fee_from_faucet()
        .call_function(
            package_address,
            "DataValidation",
            "create_object_with_illegal_data",
            manifest_args!(),
        )
        .build();

    // Assert
    let receipt = test_runner.execute_manifest(manifest, vec![]);
    let error_message = receipt
        .expect_commit_failure()
        .outcome
        .expect_failure()
        .to_string();
    assert!(error_message.contains("DataValidation"))
}

#[test]
fn cannot_update_substate_with_mismatching_data() {
    // Arrange
    let mut test_runner = TestRunner::builder().build();
    let component_address = setup_component(&mut test_runner);

    // Act
    let manifest = ManifestBuilder::new()
        .lock_fee_from_faucet()
        .call_method(
            component_address,
            "update_state_with_illegal_data",
            manifest_args!(),
        )
        .build();

    // Assert
    let receipt = test_runner.execute_manifest(manifest, vec![]);
    let error_message = receipt
        .expect_commit_failure()
        .outcome
        .expect_failure()
        .to_string();
    assert!(error_message.contains("DataValidation"))
}

/// Note that payload validation after pushing call frame.
#[test]
fn pass_own_as_reference_trigger_move_error_rather_than_payload_validation_error() {
    // Arrange
    let mut test_runner = TestRunner::builder().build();
    let component_address = setup_component(&mut test_runner);

    // Act
    let manifest = ManifestBuilder::new()
        .lock_fee_from_faucet()
        .call_method(
            component_address,
            "can_pass_own_as_reference",
            manifest_args!(),
        )
        .build();

    // Assert
    let receipt = test_runner.execute_manifest(manifest, vec![]);
    receipt.expect_specific_failure(|e| {
        matches!(
            e,
            RuntimeError::KernelError(KernelError::CallFrameError(
                CallFrameError::PassMessageError(PassMessageError::StableRefNotFound(_))
            ))
        )
    });
}

#[test]
fn test_receive_reference_of_specific_blueprint() {
    // Arrange
    let mut test_runner = TestRunner::builder().build();
    let component_address = setup_component(&mut test_runner);

    // Act
    let manifest = ManifestBuilder::new()
        .lock_fee_from_faucet()
        .call_method(
            component_address,
            "accept_custom_reference",
            manifest_args!(XRD),
        )
        .build();

    // Assert
    let receipt = test_runner.execute_manifest(manifest, vec![]);
    receipt.expect_commit_success();
}

#[test]
fn test_receive_reference_not_of_specific_blueprint() {
    // Arrange
    let mut test_runner = TestRunner::builder().build();
    let component_address = setup_component(&mut test_runner);

    // Act
    let manifest = ManifestBuilder::new()
        .lock_fee_from_faucet()
        .call_method(
            component_address,
            "accept_custom_reference",
            manifest_args!(PACKAGE_OF_DIRECT_CALLER_VIRTUAL_BADGE),
        )
        .build();

    // Assert
    let receipt = test_runner.execute_manifest(manifest, vec![]);
    let error_message = receipt
        .expect_commit_failure()
        .outcome
        .expect_failure()
        .to_string();
    assert!(error_message.contains("DataValidation"))
}<|MERGE_RESOLUTION|>--- conflicted
+++ resolved
@@ -26,25 +26,12 @@
     constructor: ManifestConstructor,
 ) -> TransactionManifestV1 {
     ManifestBuilder::new()
-<<<<<<< HEAD
-        .lock_fee(test_runner.faucet_component(), 500u32.into())
-        .call_method(test_runner.faucet_component(), "free", manifest_args!())
-        .take_from_worktop(RADIX_TOKEN, dec!("1"), |builder, bucket| {
-            builder.take_from_worktop(RADIX_TOKEN, dec!("0"), |builder, empty_bucket| {
-                builder.take_from_worktop(RADIX_TOKEN, dec!("1"), |builder, proof_bucket| {
-                    builder.create_proof_from_bucket_of_all(&proof_bucket, |builder, proof| {
-                        constructor(builder, component_address, empty_bucket, bucket, proof);
-                        builder.return_to_worktop(proof_bucket)
-                    })
-                })
-            })
-=======
         .lock_fee_from_faucet()
         .get_free_xrd_from_faucet()
         .take_from_worktop(XRD, dec!("1"), "bucket")
         .take_from_worktop(XRD, dec!("0"), "empty_bucket")
         .take_from_worktop(XRD, dec!("1"), "proof_bucket")
-        .create_proof_from_bucket("proof_bucket", "proof")
+        .create_proof_from_bucket_of_all("proof_bucket", "proof")
         .with_name_lookup(|builder, lookup| {
             constructor(
                 builder,
@@ -53,7 +40,6 @@
                 lookup.bucket("bucket"),
                 lookup.proof("proof"),
             )
->>>>>>> aef52489
         })
         .return_to_worktop("proof_bucket")
         .try_deposit_batch_or_abort(sink_account())
