use radix_engine::transaction::TransactionReceipt;
use radix_engine::types::*;
use radix_engine_constants::DEFAULT_MAX_INVOKE_INPUT_SIZE;
use radix_engine_interface::blueprints::package::PackageDefinition;
use scrypto_unit::*;
use transaction::builder::*;
use utils::ContextualDisplay;

// For WASM-specific metering tests, see `wasm_metering.rs`.

#[cfg(feature = "std")]
fn execute_with_time_logging(
    test_runner: &mut TestRunner,
    manifest: TransactionManifestV1,
    proofs: Vec<NonFungibleGlobalId>,
) -> (TransactionReceipt, u32) {
    let start = std::time::Instant::now();
    let receipt = test_runner.execute_manifest(manifest, proofs);
    let duration = start.elapsed();
    println!(
        "Time elapsed is: {:?} - NOTE: this is a very bad measure. Use benchmarks instead.",
        duration
    );
    (receipt, duration.as_millis().try_into().unwrap())
}

#[cfg(feature = "alloc")]
fn execute_with_time_logging(
    test_runner: &mut TestRunner,
    manifest: TransactionManifestV1,
    proofs: Vec<NonFungibleGlobalId>,
) -> (TransactionReceipt, u32) {
    let receipt = test_runner.execute_manifest(manifest, proofs);
    (receipt, 0)
}

#[test]
fn test_basic_transfer() {
    // Arrange
    let mut test_runner = TestRunner::builder().build();
    let (public_key1, _, account1) = test_runner.new_allocated_account();
    let (_, _, account2) = test_runner.new_allocated_account();

    // Act
    let manifest = ManifestBuilder::new()
        .lock_fee(account1, 10u32.into())
        .withdraw_from_account(account1, RADIX_TOKEN, 100u32.into())
        .call_method(
            account2,
            "try_deposit_batch_or_abort",
            manifest_args!(ManifestExpression::EntireWorktop),
        )
        .build();

    let (receipt, _) = execute_with_time_logging(
        &mut test_runner,
        manifest,
        vec![NonFungibleGlobalId::from_public_key(&public_key1)],
    );
    let commit_result = receipt.expect_commit(true);

    // Assert
    // NOTE: If this test fails, it should print out the actual fee table in the error logs.
    // Or you can run just this test with the below:
    // cargo test -p radix-engine-tests --test metering -- test_basic_transfer
    assert_eq!(
        commit_result.fee_summary.execution_cost_sum,
        0
        + 897 /* AllocateNodeId */
        + 1417 /* CreateNode */
        + 5254 /* DropLock */
        + 1365 /* DropNode */
        + 736166 /* Invoke */
<<<<<<< HEAD
        + 239452 /* LockSubstate */
        + 8008 /* ReadSubstate */
=======
        + 41849 /* LockSubstate */
        + 7952 /* ReadSubstate */
>>>>>>> e4606597
        + 57500 /* RunNative */
        + 7500 /* RunSystem */
        + 50000 /* TxBaseCost */
        + 1345 /* TxPayloadCost */
        + 100000 /* TxSignatureVerification */
        + 856 /* WriteSubstate */
    );
}

#[test]
fn test_radiswap() {
    let mut test_runner = TestRunner::builder().build();

    // Scrypto developer
    let (pk1, _, _) = test_runner.new_allocated_account();
    // Radiswap operator
    let (pk2, _, account2) = test_runner.new_allocated_account();
    // Radiswap user
    let (pk3, _, account3) = test_runner.new_allocated_account();

    // Publish package
    let package_address = test_runner.publish_package(
        include_bytes!("../../assets/radiswap.wasm").to_vec(),
        manifest_decode(include_bytes!("../../assets/radiswap.schema")).unwrap(),
        btreemap!(),
        OwnerRole::Fixed(rule!(require(NonFungibleGlobalId::from_public_key(&pk1)))),
    );

    // Instantiate Radiswap
    let btc = test_runner.create_fungible_resource(1_000_000.into(), 18, account2);
    let eth = test_runner.create_fungible_resource(1_000_000.into(), 18, account2);
    let component_address: ComponentAddress = test_runner
        .execute_manifest(
            ManifestBuilder::new()
                .lock_fee(account2, 10u32.into())
                .call_function(package_address, "Radiswap", "new", manifest_args!(btc, eth))
                .call_method(
                    account2,
                    "try_deposit_batch_or_abort",
                    manifest_args!(ManifestExpression::EntireWorktop),
                )
                .build(),
            vec![NonFungibleGlobalId::from_public_key(&pk2)],
        )
        .expect_commit(true)
        .output(1);

    // Contributing an initial amount to radiswap
    let btc_init_amount = Decimal::from(500_000);
    let eth_init_amount = Decimal::from(300_000);
    test_runner
        .execute_manifest(
            ManifestBuilder::new()
                .lock_fee(account2, 10u32.into())
                .withdraw_from_account(account2, btc, btc_init_amount)
                .withdraw_from_account(account2, eth, eth_init_amount)
                .take_all_from_worktop(btc, |builder, bucket1| {
                    builder.take_all_from_worktop(eth, |builder, bucket2| {
                        builder.call_method(
                            component_address,
                            "add_liquidity",
                            manifest_args!(bucket1, bucket2),
                        )
                    })
                })
                .call_method(
                    account2,
                    "try_deposit_batch_or_abort",
                    manifest_args!(ManifestExpression::EntireWorktop),
                )
                .build(),
            vec![NonFungibleGlobalId::from_public_key(&pk2)],
        )
        .expect_commit(true);

    // Transfer `10,000 BTC` from `account2` to `account3`
    let btc_amount = Decimal::from(10_000);
    test_runner
        .execute_manifest(
            ManifestBuilder::new()
                .lock_fee(account2, 10u32.into())
                .withdraw_from_account(account2, btc, btc_amount)
                .call_method(
                    account3,
                    "try_deposit_batch_or_abort",
                    manifest_args!(ManifestExpression::EntireWorktop),
                )
                .build(),
            vec![NonFungibleGlobalId::from_public_key(&pk2)],
        )
        .expect_commit_success();
    assert_eq!(test_runner.account_balance(account3, btc), Some(btc_amount));

    // Swap 2,000 BTC into ETH
    let btc_to_swap = Decimal::from(2000);
    let receipt = test_runner.execute_manifest(
        ManifestBuilder::new()
            .lock_fee(account3, 10u32.into())
            .withdraw_from_account(account3, btc, btc_to_swap)
            .take_all_from_worktop(btc, |builder, bucket| {
                builder.call_method(component_address, "swap", manifest_args!(bucket))
            })
            .call_method(
                account3,
                "try_deposit_batch_or_abort",
                manifest_args!(ManifestExpression::EntireWorktop),
            )
            .build(),
        vec![NonFungibleGlobalId::from_public_key(&pk3)],
    );
    let remaining_btc = test_runner.account_balance(account3, btc).unwrap();
    let eth_received = test_runner.account_balance(account3, eth).unwrap();
    assert_eq!(remaining_btc, btc_amount - btc_to_swap);
    assert_eq!(eth_received, dec!("1195.219123505976095617"));
    let commit_result = receipt.expect_commit(true);

    // NOTE: If this test fails, it should print out the actual fee table in the error logs.
    // Or you can run just this test with the below:
    // cargo test -p radix-engine-tests --test metering -- test_radiswap
    assert_eq!(
        commit_result.fee_summary.execution_cost_sum,
        0
        + 2070 /* AllocateNodeId */
        + 3281 /* CreateNode */
        + 12543 /* DropLock */
        + 3045 /* DropNode */
        + 3109581 /* Invoke */
<<<<<<< HEAD
        + 2265184 /* LockSubstate */
        + 19040 /* ReadSubstate */
=======
        + 2141491 /* LockSubstate */
        + 18928 /* ReadSubstate */
>>>>>>> e4606597
        + 122500 /* RunNative */
        + 20000 /* RunSystem */
        + 602285 /* RunWasm */
        + 50000 /* TxBaseCost */
        + 1765 /* TxPayloadCost */
        + 100000 /* TxSignatureVerification */
        + 1885 /* WriteSubstate */
    );

    assert_eq!(
        commit_result.fee_summary.total_execution_cost_xrd,
<<<<<<< HEAD
        dec!("0.6313179"),
=======
        dec!("0.6189300"),
>>>>>>> e4606597
    );
    assert_eq!(commit_result.fee_summary.total_royalty_cost_xrd, dec!("2"));
}

#[test]
fn test_flash_loan() {
    let mut test_runner = TestRunner::builder().build();

    // Scrypto developer
    let (pk1, _, _) = test_runner.new_allocated_account();
    // Flash loan operator
    let (pk2, _, account2) = test_runner.new_allocated_account();
    // Flash loan user
    let (pk3, _, account3) = test_runner.new_allocated_account();

    // Publish package
    let package_address = test_runner.publish_package(
        include_bytes!("../../assets/flash_loan.wasm").to_vec(),
        manifest_decode(include_bytes!("../../assets/flash_loan.schema")).unwrap(),
        btreemap!(),
        OwnerRole::Fixed(rule!(require(NonFungibleGlobalId::from_public_key(&pk1)))),
    );

    // Instantiate flash_loan
    let xrd_init_amount = Decimal::from(100);
    let (component_address, promise_token_address) = test_runner
        .execute_manifest(
            ManifestBuilder::new()
                .lock_fee(account2, 10u32.into())
                .withdraw_from_account(account2, RADIX_TOKEN, xrd_init_amount)
                .take_all_from_worktop(RADIX_TOKEN, |builder, bucket1| {
                    builder.call_function(
                        package_address,
                        "BasicFlashLoan",
                        "instantiate_default",
                        manifest_args!(bucket1),
                    )
                })
                .call_method(
                    account2,
                    "try_deposit_batch_or_abort",
                    manifest_args!(ManifestExpression::EntireWorktop),
                )
                .build(),
            vec![NonFungibleGlobalId::from_public_key(&pk2)],
        )
        .expect_commit(true)
        .output::<(ComponentAddress, ResourceAddress)>(3);

    // Take loan
    let loan_amount = Decimal::from(50);
    let repay_amount = loan_amount * dec!("1.001");
    let old_balance = test_runner.account_balance(account3, RADIX_TOKEN).unwrap();
    let receipt = test_runner.execute_manifest(
        ManifestBuilder::new()
            .lock_fee(account3, 10u32.into())
            .call_method(component_address, "take_loan", manifest_args!(loan_amount))
            .withdraw_from_account(account3, RADIX_TOKEN, dec!(10))
            .take_from_worktop(RADIX_TOKEN, repay_amount, |builder, bucket1| {
                builder.take_all_from_worktop(promise_token_address, |builder, bucket2| {
                    builder.call_method(
                        component_address,
                        "repay_loan",
                        manifest_args!(bucket1, bucket2),
                    )
                })
            })
            .call_method(
                account3,
                "try_deposit_batch_or_abort",
                manifest_args!(ManifestExpression::EntireWorktop),
            )
            .build(),
        vec![NonFungibleGlobalId::from_public_key(&pk3)],
    );
    let commit_result = receipt.expect_commit(true);
    let new_balance = test_runner.account_balance(account3, RADIX_TOKEN).unwrap();
    assert!(test_runner
        .account_balance(account3, promise_token_address)
        .is_none());
    assert_eq!(
        old_balance - new_balance,
        commit_result.fee_summary.total_execution_cost_xrd
            + commit_result.fee_summary.total_royalty_cost_xrd
            + (repay_amount - loan_amount)
    );

    // NOTE: If this test fails, it should print out the actual fee table in the error logs.
    // Or you can run just this test with the below:
    // cargo test -p radix-engine-tests --test metering -- test_flash_loan
    assert_eq!(
        commit_result.fee_summary.execution_cost_sum,
        0
        + 3657 /* AllocateNodeId */
        + 5777 /* CreateNode */
        + 20979 /* DropLock */
        + 5565 /* DropNode */
        + 4095003 /* Invoke */
<<<<<<< HEAD
        + 4519678 /* LockSubstate */
        + 32424 /* ReadSubstate */
=======
        + 4457950 /* LockSubstate */
        + 32312 /* ReadSubstate */
>>>>>>> e4606597
        + 192500 /* RunNative */
        + 40000 /* RunSystem */
        + 1188780 /* RunWasm */
        + 50000 /* TxBaseCost */
        + 2570 /* TxPayloadCost */
        + 100000 /* TxSignatureVerification */
        + 4302 /* WriteSubstate */
    );
}

#[test]
fn test_publish_large_package() {
    // Arrange
    let mut test_runner = TestRunner::builder().build();

    // Act
    let code = wat2wasm(&format!(
        r#"
                (module
                    (data (i32.const 0) "{}")
                    (memory $0 64)
                    (export "memory" (memory $0))
                )
            "#,
        "i".repeat(DEFAULT_MAX_INVOKE_INPUT_SIZE - 1024)
    ));
    let manifest = ManifestBuilder::new()
        .lock_fee(test_runner.faucet_component(), 100.into())
        .publish_package_advanced(
            code,
            PackageDefinition::default(),
            BTreeMap::new(),
            OwnerRole::None,
        )
        .build();

    let (receipt, _) = execute_with_time_logging(&mut test_runner, manifest, vec![]);

    receipt.expect_commit_success();
}

#[test]
fn should_be_able_run_large_manifest() {
    // Arrange
    let mut test_runner = TestRunner::builder().build();

    // Act
    let (public_key, _, account) = test_runner.new_allocated_account();

    // Act
    let mut builder = ManifestBuilder::new();
    builder.lock_fee(account, 100u32.into());
    builder.withdraw_from_account(account, RADIX_TOKEN, 100u32.into());
    for _ in 0..40 {
        builder.take_from_worktop(RADIX_TOKEN, 1.into(), |builder, bid| {
            builder.return_to_worktop(bid)
        });
    }
    builder.call_method(
        account,
        "try_deposit_batch_or_abort",
        manifest_args!(ManifestExpression::EntireWorktop),
    );
    let manifest = builder.build();

    let (receipt, _) = execute_with_time_logging(
        &mut test_runner,
        manifest,
        vec![NonFungibleGlobalId::from_public_key(&public_key)],
    );

    // Assert
    receipt.expect_commit(true);
}

#[test]
fn should_be_able_to_generate_5_proofs_and_then_lock_fee() {
    // Arrange
    let mut test_runner = TestRunner::builder().build();
    let (public_key, _, account) = test_runner.new_allocated_account();
    let resource_address = test_runner.create_fungible_resource(100.into(), 0, account);

    // Act
    let mut builder = ManifestBuilder::new();
    for _ in 0..5 {
        builder.create_proof_from_account_of_amount(account, resource_address, 1.into());
    }
    builder.lock_fee(account, 100u32.into());
    let manifest = builder.build();

    let (receipt, _) = execute_with_time_logging(
        &mut test_runner,
        manifest,
        vec![NonFungibleGlobalId::from_public_key(&public_key)],
    );

    // Assert
    receipt.expect_commit(true);
}

fn setup_test_runner_with_fee_blueprint_component() -> (TestRunner, ComponentAddress) {
    // Basic setup
    let mut test_runner = TestRunner::builder().build();
    let (public_key, _, account) = test_runner.new_allocated_account();

    // Publish package and instantiate component
    let package_address = test_runner.compile_and_publish("./tests/blueprints/fee");
    let receipt1 = test_runner.execute_manifest(
        ManifestBuilder::new()
            .lock_fee(account, 10u32.into())
            .withdraw_from_account(account, RADIX_TOKEN, 10u32.into())
            .take_all_from_worktop(RADIX_TOKEN, |builder, bucket_id| {
                builder.call_function(package_address, "Fee", "new", manifest_args!(bucket_id));
                builder
            })
            .build(),
        vec![NonFungibleGlobalId::from_public_key(&public_key)],
    );
    let commit_result = receipt1.expect_commit(true);
    let component_address = commit_result.new_component_addresses()[0];

    (test_runner, component_address)
}

#[test]
fn spin_loop_should_end_in_reasonable_amount_of_time() {
    let (mut test_runner, component_address) = setup_test_runner_with_fee_blueprint_component();

    let manifest = ManifestBuilder::new()
        // First, lock the fee so that the loan will be repaid
        .call_method(
            component_address,
            "lock_fee",
            manifest_args!(Decimal::from(10)),
        )
        // Now spin-loop to wait for the fee loan to burn through
        .call_method(component_address, "spin_loop", manifest_args!())
        .build();

    let (receipt, _) = execute_with_time_logging(&mut test_runner, manifest, vec![]);

    // No assertion here - this is just a sanity-test
    println!("{}", receipt.display(&Bech32Encoder::for_simulator()));
    receipt.expect_commit_failure();
}<|MERGE_RESOLUTION|>--- conflicted
+++ resolved
@@ -71,13 +71,8 @@
         + 5254 /* DropLock */
         + 1365 /* DropNode */
         + 736166 /* Invoke */
-<<<<<<< HEAD
-        + 239452 /* LockSubstate */
-        + 8008 /* ReadSubstate */
-=======
         + 41849 /* LockSubstate */
         + 7952 /* ReadSubstate */
->>>>>>> e4606597
         + 57500 /* RunNative */
         + 7500 /* RunSystem */
         + 50000 /* TxBaseCost */
@@ -205,13 +200,8 @@
         + 12543 /* DropLock */
         + 3045 /* DropNode */
         + 3109581 /* Invoke */
-<<<<<<< HEAD
-        + 2265184 /* LockSubstate */
-        + 19040 /* ReadSubstate */
-=======
         + 2141491 /* LockSubstate */
         + 18928 /* ReadSubstate */
->>>>>>> e4606597
         + 122500 /* RunNative */
         + 20000 /* RunSystem */
         + 602285 /* RunWasm */
@@ -223,11 +213,7 @@
 
     assert_eq!(
         commit_result.fee_summary.total_execution_cost_xrd,
-<<<<<<< HEAD
-        dec!("0.6313179"),
-=======
         dec!("0.6189300"),
->>>>>>> e4606597
     );
     assert_eq!(commit_result.fee_summary.total_royalty_cost_xrd, dec!("2"));
 }
@@ -326,13 +312,8 @@
         + 20979 /* DropLock */
         + 5565 /* DropNode */
         + 4095003 /* Invoke */
-<<<<<<< HEAD
-        + 4519678 /* LockSubstate */
-        + 32424 /* ReadSubstate */
-=======
         + 4457950 /* LockSubstate */
         + 32312 /* ReadSubstate */
->>>>>>> e4606597
         + 192500 /* RunNative */
         + 40000 /* RunSystem */
         + 1188780 /* RunWasm */
