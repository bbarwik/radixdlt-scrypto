use radix_engine::errors::{ModuleError, RuntimeError};
use radix_engine::types::*;
use radix_engine_interface::api::node_modules::auth::AuthAddresses;
use radix_engine_interface::blueprints::consensus_manager::CONSENSUS_MANAGER_SET_CURRENT_TIME_IDENT;
use scrypto_unit::*;
use transaction::builder::ManifestBuilder;
<<<<<<< HEAD
=======
use transaction::model::InstructionV1;

#[test]
fn a_new_clock_instance_can_be_created_by_the_system() {
    // Arrange
    let mut test_runner = TestRunner::builder().build();

    // Act
    let mut pre_allocated_ids = BTreeSet::new();
    pre_allocated_ids.insert(CLOCK.into());
    let instructions = vec![InstructionV1::CallFunction {
        package_address: CLOCK_PACKAGE,
        blueprint_name: CLOCK_BLUEPRINT.to_string(),
        function_name: CLOCK_CREATE_IDENT.to_string(),
        args: manifest_args!(Into::<[u8; NodeId::LENGTH]>::into(CLOCK), 1i64),
    }];
    let receipt = test_runner.execute_system_transaction_with_preallocation(
        instructions,
        btreeset![AuthAddresses::system_role()],
        pre_allocated_ids,
    );

    // Assert
    receipt.expect_commit_success();
}

#[test]
fn a_new_clock_instance_cannot_be_created_by_a_validator() {
    // Arrange
    let mut test_runner = TestRunner::builder().build();

    // Act
    let mut pre_allocated_ids = BTreeSet::new();
    pre_allocated_ids.insert(CLOCK.into());
    let instructions = vec![InstructionV1::CallFunction {
        package_address: CLOCK_PACKAGE,
        blueprint_name: CLOCK_BLUEPRINT.to_string(),
        function_name: CLOCK_CREATE_IDENT.to_string(),
        args: manifest_args!(Into::<[u8; NodeId::LENGTH]>::into(CLOCK), 1i64),
    }];
    let receipt = test_runner.execute_system_transaction_with_preallocation(
        instructions,
        btreeset![],
        pre_allocated_ids,
    );

    // Assert
    receipt.expect_specific_failure(|e| {
        matches!(e, RuntimeError::ModuleError(ModuleError::AuthError { .. }))
    });
}
>>>>>>> 05414375

#[test]
fn set_current_time_should_fail_without_validator_auth() {
    // Arrange
    let mut test_runner = TestRunner::builder().build();

    // Act
    let manifest = ManifestBuilder::new()
        .lock_fee(test_runner.faucet_component(), 10.into())
        .call_method(
            CONSENSUS_MANAGER,
            CONSENSUS_MANAGER_SET_CURRENT_TIME_IDENT,
            manifest_args!(123 as i64),
        )
        .build();
    let receipt = test_runner.execute_manifest(manifest, vec![]);

    // Assert
    receipt.expect_specific_failure(|e| {
        matches!(e, RuntimeError::ModuleError(ModuleError::AuthError { .. }))
    });
}

#[test]
fn validator_can_set_current_time() {
    // Arrange
    let mut test_runner = TestRunner::builder().build();
    let package_address = test_runner.compile_and_publish("./tests/blueprints/clock");

    let time_to_set_ms: i64 = 1669663688996;
    let expected_unix_time_rounded_to_minutes: i64 = 1669663680;

    // Act
    let manifest = ManifestBuilder::new()
        .lock_fee(test_runner.faucet_component(), 10.into())
        .call_method(
            CONSENSUS_MANAGER,
            CONSENSUS_MANAGER_SET_CURRENT_TIME_IDENT,
            manifest_args!(time_to_set_ms),
        )
        .call_function(
            package_address,
            "ClockTest",
            "get_current_time_rounded_to_minutes",
            manifest_args![],
        )
        .build();
    let receipt = test_runner.execute_manifest(manifest, vec![AuthAddresses::validator_role()]);

    // Assert
    let current_unix_time_rounded_to_minutes: i64 = receipt.expect_commit(true).output(2);
    assert_eq!(
        current_unix_time_rounded_to_minutes,
        expected_unix_time_rounded_to_minutes
    );
}

#[test]
fn no_auth_required_to_get_current_time_rounded_to_minutes() {
    // Arrange
    let mut test_runner = TestRunner::builder().build();
    let package_address = test_runner.compile_and_publish("./tests/blueprints/clock");

    // Act
    let manifest = ManifestBuilder::new()
        .lock_fee(test_runner.faucet_component(), 10.into())
        .call_function(
            package_address,
            "ClockTest",
            "get_current_time_rounded_to_minutes",
            manifest_args![],
        )
        .build();
    let receipt = test_runner.execute_manifest(manifest, vec![]);

    // Assert
    let current_time_rounded_to_minutes: i64 = receipt.expect_commit(true).output(1);
    assert_eq!(current_time_rounded_to_minutes, 0);
}

#[test]
fn test_clock_comparison_methods_against_the_current_time() {
    // Arrange
    let mut test_runner = TestRunner::builder().build();
    let package_address = test_runner.compile_and_publish("./tests/blueprints/clock");

    // Act
    let manifest = ManifestBuilder::new()
        .lock_fee(test_runner.faucet_component(), 10.into())
        .call_method(
            CONSENSUS_MANAGER,
            CONSENSUS_MANAGER_SET_CURRENT_TIME_IDENT,
            manifest_args!(1669663688996 as i64),
        )
        .call_function(
            package_address,
            "ClockTest",
            "test_clock_comparison_operators",
            manifest_args![],
        )
        .build();
    let receipt = test_runner.execute_manifest(manifest, vec![AuthAddresses::validator_role()]);

    // Assert
    receipt.expect_commit_success();
}

#[test]
fn test_date_time_conversions() {
    // Arrange
    let mut test_runner = TestRunner::builder().build();
    let package_address = test_runner.compile_and_publish("./tests/blueprints/clock");

    // Act
    let manifest = ManifestBuilder::new()
        .lock_fee(test_runner.faucet_component(), 10.into())
        .call_function(
            package_address,
            "ClockTest",
            "test_date_time_conversions",
            manifest_args![],
        )
        .build();
    let receipt = test_runner.execute_manifest(manifest, vec![]);

    // Assert
    receipt.expect_commit_success();
}<|MERGE_RESOLUTION|>--- conflicted
+++ resolved
@@ -4,60 +4,7 @@
 use radix_engine_interface::blueprints::consensus_manager::CONSENSUS_MANAGER_SET_CURRENT_TIME_IDENT;
 use scrypto_unit::*;
 use transaction::builder::ManifestBuilder;
-<<<<<<< HEAD
-=======
 use transaction::model::InstructionV1;
-
-#[test]
-fn a_new_clock_instance_can_be_created_by_the_system() {
-    // Arrange
-    let mut test_runner = TestRunner::builder().build();
-
-    // Act
-    let mut pre_allocated_ids = BTreeSet::new();
-    pre_allocated_ids.insert(CLOCK.into());
-    let instructions = vec![InstructionV1::CallFunction {
-        package_address: CLOCK_PACKAGE,
-        blueprint_name: CLOCK_BLUEPRINT.to_string(),
-        function_name: CLOCK_CREATE_IDENT.to_string(),
-        args: manifest_args!(Into::<[u8; NodeId::LENGTH]>::into(CLOCK), 1i64),
-    }];
-    let receipt = test_runner.execute_system_transaction_with_preallocation(
-        instructions,
-        btreeset![AuthAddresses::system_role()],
-        pre_allocated_ids,
-    );
-
-    // Assert
-    receipt.expect_commit_success();
-}
-
-#[test]
-fn a_new_clock_instance_cannot_be_created_by_a_validator() {
-    // Arrange
-    let mut test_runner = TestRunner::builder().build();
-
-    // Act
-    let mut pre_allocated_ids = BTreeSet::new();
-    pre_allocated_ids.insert(CLOCK.into());
-    let instructions = vec![InstructionV1::CallFunction {
-        package_address: CLOCK_PACKAGE,
-        blueprint_name: CLOCK_BLUEPRINT.to_string(),
-        function_name: CLOCK_CREATE_IDENT.to_string(),
-        args: manifest_args!(Into::<[u8; NodeId::LENGTH]>::into(CLOCK), 1i64),
-    }];
-    let receipt = test_runner.execute_system_transaction_with_preallocation(
-        instructions,
-        btreeset![],
-        pre_allocated_ids,
-    );
-
-    // Assert
-    receipt.expect_specific_failure(|e| {
-        matches!(e, RuntimeError::ModuleError(ModuleError::AuthError { .. }))
-    });
-}
->>>>>>> 05414375
 
 #[test]
 fn set_current_time_should_fail_without_validator_auth() {
