<<<<<<< HEAD
Total Cost (XRD)                                                           ,      0.0304355,    100.0%
- Execution Cost (XRD)                                                     ,     0.02778503,     91.3%
- Finalization Cost (XRD)                                                  ,     0.00265047,      8.7%
- Tipping Cost (XRD)                                                       ,              0,      0.0%
- State Expansion Cost (XRD)                                               ,              0,      0.0%
- Tipping Cost (XRD)                                                       ,              0,      0.0%
- Royalty Cost (XRD)                                                       ,              0,      0.0%
Execution Cost Breakdown                                                   ,        2778503,    100.0%
- AllocateNodeId                                                           ,           1352,      0.0%
- BeforeInvoke                                                             ,           1768,      0.1%
- CloseSubstate                                                            ,          22155,      0.8%
- CreateNode                                                               ,           8069,      0.3%
- DropNode                                                                 ,          16925,      0.6%
- EmitEvent                                                                ,           1720,      0.1%
- LockFee                                                                  ,            500,      0.0%
- OpenSubstate::GlobalAccount                                              ,         573423,     20.6%
- OpenSubstate::GlobalFungibleResourceManager                              ,         167128,      6.0%
- OpenSubstate::GlobalPackage                                              ,        1323907,     47.6%
- OpenSubstate::InternalFungibleVault                                      ,         171735,      6.2%
- OpenSubstate::InternalGenericComponent                                   ,          29520,      1.1%
- QueryActor                                                               ,           2500,      0.1%
- ReadSubstate                                                             ,         105820,      3.8%
- RunNativeCode::Worktop_drain                                             ,          13505,      0.5%
- RunNativeCode::Worktop_drop                                              ,          15385,      0.6%
- RunNativeCode::Worktop_put                                               ,          18262,      0.7%
- RunNativeCode::get_amount_FungibleBucket                                 ,           8365,      0.3%
- RunNativeCode::lock_fee                                                  ,         103093,      3.7%
- RunNativeCode::put_FungibleVault                                         ,          23383,      0.8%
- RunNativeCode::take_FungibleVault                                        ,          40519,      1.5%
- RunNativeCode::try_deposit_batch_or_abort                                ,          76963,      2.8%
- RunNativeCode::withdraw                                                  ,          30320,      1.1%
- ValidateTxPayload                                                        ,          10880,      0.4%
- VerifyTxSignatures                                                       ,           7000,      0.3%
- WriteSubstate                                                            ,           4306,      0.2%
Finalization Cost Breakdown                                                ,         265047,    100.0%
- BaseCost                                                                 ,          50000,     18.9%
- CommitEvents                                                             ,          15027,      5.7%
- CommitLogs                                                               ,              0,      0.0%
- CommitStateUpdates::InternalFungibleVault                                ,         200020,     75.5%
=======
Total Cost (XRD)                                                           ,     0.03084706,    100.0%
+ Execution Cost (XRD)                                                     ,     0.03084706,    100.0%
+ Tipping Cost (XRD)                                                       ,              0,      0.0%
+ State Expansion Cost (XRD)                                               ,              0,      0.0%
+ Royalty Cost (XRD)                                                       ,              0,      0.0%
Total Cost Units Consumed                                                  ,        3084706,    100.0%
AllocateNodeId                                                             ,           1560,      0.1%
BeforeInvoke                                                               ,           2000,      0.1%
CloseSubstate                                                              ,          25725,      0.8%
Commit::InternalFungibleVault                                              ,         200020,      6.5%
CreateNode                                                                 ,           9539,      0.3%
DropNode                                                                   ,          19751,      0.6%
EmitEvent                                                                  ,           3476,      0.1%
LockFee                                                                    ,            500,      0.0%
OpenSubstate                                                               ,        2122839,     68.8%
OpenSubstate::GlobalAccount                                                ,          14483,      0.5%
OpenSubstate::GlobalFungibleResourceManager                                ,           8105,      0.3%
OpenSubstate::GlobalPackage                                                ,          87384,      2.8%
OpenSubstate::InternalFungibleVault                                        ,          11703,      0.4%
OpenSubstate::InternalGenericComponent                                     ,          38352,      1.2%
QueryActor                                                                 ,           2500,      0.1%
ReadSubstate                                                               ,         117246,      3.8%
RunNativeCode::Worktop_drain                                               ,          13505,      0.4%
RunNativeCode::Worktop_drop                                                ,          15385,      0.5%
RunNativeCode::Worktop_put                                                 ,          18262,      0.6%
RunNativeCode::get_amount_FungibleBucket                                   ,          25095,      0.8%
RunNativeCode::lock_fee                                                    ,         103093,      3.3%
RunNativeCode::put_FungibleVault                                           ,          23383,      0.8%
RunNativeCode::take_FungibleVault                                          ,          40519,      1.3%
RunNativeCode::try_deposit_batch_or_abort                                  ,          76963,      2.5%
RunNativeCode::withdraw                                                    ,          30320,      1.0%
TxBaseCost                                                                 ,          50000,      1.6%
TxPayloadCost                                                              ,          10880,      0.4%
TxSignatureVerification                                                    ,           7000,      0.2%
WriteSubstate                                                              ,           5118,      0.2%
>>>>>>> f6a8c711
<|MERGE_RESOLUTION|>--- conflicted
+++ resolved
@@ -1,77 +1,39 @@
-<<<<<<< HEAD
-Total Cost (XRD)                                                           ,      0.0304355,    100.0%
-- Execution Cost (XRD)                                                     ,     0.02778503,     91.3%
-- Finalization Cost (XRD)                                                  ,     0.00265047,      8.7%
+Total Cost (XRD)                                                           ,     0.03109279,    100.0%
+- Execution Cost (XRD)                                                     ,     0.02834198,     91.2%
+- Finalization Cost (XRD)                                                  ,     0.00275081,      8.8%
 - Tipping Cost (XRD)                                                       ,              0,      0.0%
 - State Expansion Cost (XRD)                                               ,              0,      0.0%
 - Tipping Cost (XRD)                                                       ,              0,      0.0%
 - Royalty Cost (XRD)                                                       ,              0,      0.0%
-Execution Cost Breakdown                                                   ,        2778503,    100.0%
-- AllocateNodeId                                                           ,           1352,      0.0%
-- BeforeInvoke                                                             ,           1768,      0.1%
-- CloseSubstate                                                            ,          22155,      0.8%
-- CreateNode                                                               ,           8069,      0.3%
-- DropNode                                                                 ,          16925,      0.6%
-- EmitEvent                                                                ,           1720,      0.1%
+Execution Cost Breakdown                                                   ,        2834198,    100.0%
+- AllocateNodeId                                                           ,           1560,      0.1%
+- BeforeInvoke                                                             ,           2000,      0.1%
+- CloseSubstate                                                            ,          25725,      0.9%
+- CreateNode                                                               ,           9539,      0.3%
+- DropNode                                                                 ,          19751,      0.7%
+- EmitEvent                                                                ,           2988,      0.1%
 - LockFee                                                                  ,            500,      0.0%
-- OpenSubstate::GlobalAccount                                              ,         573423,     20.6%
-- OpenSubstate::GlobalFungibleResourceManager                              ,         167128,      6.0%
-- OpenSubstate::GlobalPackage                                              ,        1323907,     47.6%
-- OpenSubstate::InternalFungibleVault                                      ,         171735,      6.2%
-- OpenSubstate::InternalGenericComponent                                   ,          29520,      1.1%
+- OpenSubstate::GlobalAccount                                              ,         574509,     20.3%
+- OpenSubstate::GlobalFungibleResourceManager                              ,         168122,      5.9%
+- OpenSubstate::GlobalPackage                                              ,        1330148,     46.9%
+- OpenSubstate::InternalFungibleVault                                      ,         171735,      6.1%
+- OpenSubstate::InternalGenericComponent                                   ,          38352,      1.4%
 - QueryActor                                                               ,           2500,      0.1%
-- ReadSubstate                                                             ,         105820,      3.8%
+- ReadSubstate                                                             ,         117246,      4.1%
 - RunNativeCode::Worktop_drain                                             ,          13505,      0.5%
-- RunNativeCode::Worktop_drop                                              ,          15385,      0.6%
-- RunNativeCode::Worktop_put                                               ,          18262,      0.7%
-- RunNativeCode::get_amount_FungibleBucket                                 ,           8365,      0.3%
-- RunNativeCode::lock_fee                                                  ,         103093,      3.7%
+- RunNativeCode::Worktop_drop                                              ,          15385,      0.5%
+- RunNativeCode::Worktop_put                                               ,          18262,      0.6%
+- RunNativeCode::get_amount_FungibleBucket                                 ,          25095,      0.9%
+- RunNativeCode::lock_fee                                                  ,         103093,      3.6%
 - RunNativeCode::put_FungibleVault                                         ,          23383,      0.8%
-- RunNativeCode::take_FungibleVault                                        ,          40519,      1.5%
-- RunNativeCode::try_deposit_batch_or_abort                                ,          76963,      2.8%
+- RunNativeCode::take_FungibleVault                                        ,          40519,      1.4%
+- RunNativeCode::try_deposit_batch_or_abort                                ,          76963,      2.7%
 - RunNativeCode::withdraw                                                  ,          30320,      1.1%
 - ValidateTxPayload                                                        ,          10880,      0.4%
-- VerifyTxSignatures                                                       ,           7000,      0.3%
-- WriteSubstate                                                            ,           4306,      0.2%
-Finalization Cost Breakdown                                                ,         265047,    100.0%
-- BaseCost                                                                 ,          50000,     18.9%
-- CommitEvents                                                             ,          15027,      5.7%
+- VerifyTxSignatures                                                       ,           7000,      0.2%
+- WriteSubstate                                                            ,           5118,      0.2%
+Finalization Cost Breakdown                                                ,         275081,    100.0%
+- BaseCost                                                                 ,          50000,     18.2%
+- CommitEvents                                                             ,          25061,      9.1%
 - CommitLogs                                                               ,              0,      0.0%
-- CommitStateUpdates::InternalFungibleVault                                ,         200020,     75.5%
-=======
-Total Cost (XRD)                                                           ,     0.03084706,    100.0%
-+ Execution Cost (XRD)                                                     ,     0.03084706,    100.0%
-+ Tipping Cost (XRD)                                                       ,              0,      0.0%
-+ State Expansion Cost (XRD)                                               ,              0,      0.0%
-+ Royalty Cost (XRD)                                                       ,              0,      0.0%
-Total Cost Units Consumed                                                  ,        3084706,    100.0%
-AllocateNodeId                                                             ,           1560,      0.1%
-BeforeInvoke                                                               ,           2000,      0.1%
-CloseSubstate                                                              ,          25725,      0.8%
-Commit::InternalFungibleVault                                              ,         200020,      6.5%
-CreateNode                                                                 ,           9539,      0.3%
-DropNode                                                                   ,          19751,      0.6%
-EmitEvent                                                                  ,           3476,      0.1%
-LockFee                                                                    ,            500,      0.0%
-OpenSubstate                                                               ,        2122839,     68.8%
-OpenSubstate::GlobalAccount                                                ,          14483,      0.5%
-OpenSubstate::GlobalFungibleResourceManager                                ,           8105,      0.3%
-OpenSubstate::GlobalPackage                                                ,          87384,      2.8%
-OpenSubstate::InternalFungibleVault                                        ,          11703,      0.4%
-OpenSubstate::InternalGenericComponent                                     ,          38352,      1.2%
-QueryActor                                                                 ,           2500,      0.1%
-ReadSubstate                                                               ,         117246,      3.8%
-RunNativeCode::Worktop_drain                                               ,          13505,      0.4%
-RunNativeCode::Worktop_drop                                                ,          15385,      0.5%
-RunNativeCode::Worktop_put                                                 ,          18262,      0.6%
-RunNativeCode::get_amount_FungibleBucket                                   ,          25095,      0.8%
-RunNativeCode::lock_fee                                                    ,         103093,      3.3%
-RunNativeCode::put_FungibleVault                                           ,          23383,      0.8%
-RunNativeCode::take_FungibleVault                                          ,          40519,      1.3%
-RunNativeCode::try_deposit_batch_or_abort                                  ,          76963,      2.5%
-RunNativeCode::withdraw                                                    ,          30320,      1.0%
-TxBaseCost                                                                 ,          50000,      1.6%
-TxPayloadCost                                                              ,          10880,      0.4%
-TxSignatureVerification                                                    ,           7000,      0.2%
-WriteSubstate                                                              ,           5118,      0.2%
->>>>>>> f6a8c711
+- CommitStateUpdates::InternalFungibleVault                                ,         200020,     72.7%