<<<<<<< HEAD
Total Cost (XRD)                                                           ,     0.08011598,    100.0%
+ Execution Cost (XRD)                                                     ,     0.07796598,     97.3%
+ Tipping Cost (XRD)                                                       ,              0,      0.0%
+ State Expansion Cost (XRD)                                               ,        0.00215,      2.7%
+ Royalty Cost (XRD)                                                       ,              0,      0.0%
Total Cost Units Consumed                                                  ,        7796598,    100.0%
AllocateNodeId                                                             ,           3224,      0.0%
BeforeInvoke                                                               ,           4226,      0.1%
CloseSubstate                                                              ,          54390,      0.7%
=======
Total Cost (XRD)                                                           ,     0.08044879,    100.0%
+ Execution Cost (XRD)                                                     ,     0.07829879,     97.3%
+ Tipping Cost (XRD)                                                       ,              0,      0.0%
+ State Expansion Cost (XRD)                                               ,        0.00215,      2.7%
+ Royalty Cost (XRD)                                                       ,              0,      0.0%
Total Cost Units Consumed                                                  ,        7829879,    100.0%
AllocateNodeId                                                             ,           3432,      0.0%
BeforeInvoke                                                               ,           4458,      0.1%
CloseSubstate                                                              ,          55335,      0.7%
>>>>>>> 89564158
Commit::GlobalAccount                                                      ,         100010,      1.3%
Commit::GlobalGenericComponent                                             ,         100010,      1.3%
Commit::InternalFungibleVault                                              ,         700083,      8.9%
CreateNode                                                                 ,          21007,      0.3%
DropNode                                                                   ,          42272,      0.5%
EmitEvent                                                                  ,           6944,      0.1%
LockFee                                                                    ,            500,      0.0%
<<<<<<< HEAD
OpenSubstate                                                               ,        3712858,     47.6%
OpenSubstate::GlobalAccount                                                ,          15794,      0.2%
OpenSubstate::GlobalFungibleResourceManager                                ,          18262,      0.2%
OpenSubstate::GlobalGenericComponent                                       ,           3342,      0.0%
OpenSubstate::GlobalPackage                                                ,         716872,      9.2%
OpenSubstate::GlobalTwoResourcePool                                        ,          15595,      0.2%
OpenSubstate::InternalFungibleVault                                        ,          29589,      0.4%
OpenSubstate::InternalGenericComponent                                     ,          79320,      1.0%
PrepareWasmCode                                                            ,         573260,      7.4%
QueryActor                                                                 ,           4000,      0.1%
ReadSubstate                                                               ,         790314,     10.1%
=======
OpenSubstate                                                               ,        3712964,     47.4%
OpenSubstate::GlobalAccount                                                ,          15251,      0.2%
OpenSubstate::GlobalFungibleResourceManager                                ,          18777,      0.2%
OpenSubstate::GlobalGenericComponent                                       ,           2842,      0.0%
OpenSubstate::GlobalPackage                                                ,         722794,      9.2%
OpenSubstate::GlobalTwoResourcePool                                        ,          13912,      0.2%
OpenSubstate::InternalFungibleVault                                        ,          26432,      0.3%
OpenSubstate::InternalGenericComponent                                     ,          84196,      1.1%
PrepareWasmCode                                                            ,         573122,      7.3%
QueryActor                                                                 ,           4000,      0.1%
ReadSubstate                                                               ,         793446,     10.1%
>>>>>>> 89564158
RunNativeCode::Worktop_drain                                               ,          13505,      0.2%
RunNativeCode::Worktop_drop                                                ,          15385,      0.2%
RunNativeCode::Worktop_put                                                 ,          36524,      0.5%
RunNativeCode::Worktop_take_all                                            ,          15794,      0.2%
RunNativeCode::create_empty_vault_FungibleResourceManager                  ,          29769,      0.4%
RunNativeCode::get_amount_FungibleBucket                                   ,          58555,      0.7%
RunNativeCode::get_amount_FungibleVault                                    ,          22052,      0.3%
RunNativeCode::get_resource_address_FungibleBucket                         ,           6820,      0.1%
RunNativeCode::get_vault_amounts_two_resource_pool                         ,          36565,      0.5%
RunNativeCode::lock_fee                                                    ,         103093,      1.3%
RunNativeCode::protected_deposit_two_resource_pool                         ,          43838,      0.6%
RunNativeCode::protected_withdraw_two_resource_pool                        ,          27332,      0.3%
RunNativeCode::put_FungibleVault                                           ,          46766,      0.6%
RunNativeCode::take_FungibleVault                                          ,          40519,      0.5%
RunNativeCode::take_advanced_FungibleVault                                 ,          41881,      0.5%
RunNativeCode::try_deposit_batch_or_abort                                  ,          76963,      1.0%
RunNativeCode::withdraw                                                    ,          30320,      0.4%
RunWasmCode::Radiswap_swap                                                 ,          99905,      1.3%
TxBaseCost                                                                 ,          50000,      0.6%
TxPayloadCost                                                              ,          14240,      0.2%
TxSignatureVerification                                                    ,           7000,      0.1%
WriteSubstate                                                              ,          11266,      0.1%<|MERGE_RESOLUTION|>--- conflicted
+++ resolved
@@ -1,24 +1,12 @@
-<<<<<<< HEAD
-Total Cost (XRD)                                                           ,     0.08011598,    100.0%
-+ Execution Cost (XRD)                                                     ,     0.07796598,     97.3%
+Total Cost (XRD)                                                           ,     0.08069295,    100.0%
++ Execution Cost (XRD)                                                     ,     0.07854295,     97.3%
 + Tipping Cost (XRD)                                                       ,              0,      0.0%
 + State Expansion Cost (XRD)                                               ,        0.00215,      2.7%
 + Royalty Cost (XRD)                                                       ,              0,      0.0%
-Total Cost Units Consumed                                                  ,        7796598,    100.0%
-AllocateNodeId                                                             ,           3224,      0.0%
-BeforeInvoke                                                               ,           4226,      0.1%
-CloseSubstate                                                              ,          54390,      0.7%
-=======
-Total Cost (XRD)                                                           ,     0.08044879,    100.0%
-+ Execution Cost (XRD)                                                     ,     0.07829879,     97.3%
-+ Tipping Cost (XRD)                                                       ,              0,      0.0%
-+ State Expansion Cost (XRD)                                               ,        0.00215,      2.7%
-+ Royalty Cost (XRD)                                                       ,              0,      0.0%
-Total Cost Units Consumed                                                  ,        7829879,    100.0%
+Total Cost Units Consumed                                                  ,        7854295,    100.0%
 AllocateNodeId                                                             ,           3432,      0.0%
 BeforeInvoke                                                               ,           4458,      0.1%
-CloseSubstate                                                              ,          55335,      0.7%
->>>>>>> 89564158
+CloseSubstate                                                              ,          58170,      0.7%
 Commit::GlobalAccount                                                      ,         100010,      1.3%
 Commit::GlobalGenericComponent                                             ,         100010,      1.3%
 Commit::InternalFungibleVault                                              ,         700083,      8.9%
@@ -26,31 +14,17 @@
 DropNode                                                                   ,          42272,      0.5%
 EmitEvent                                                                  ,           6944,      0.1%
 LockFee                                                                    ,            500,      0.0%
-<<<<<<< HEAD
-OpenSubstate                                                               ,        3712858,     47.6%
-OpenSubstate::GlobalAccount                                                ,          15794,      0.2%
-OpenSubstate::GlobalFungibleResourceManager                                ,          18262,      0.2%
+OpenSubstate                                                               ,        3712973,     47.3%
+OpenSubstate::GlobalAccount                                                ,          16880,      0.2%
+OpenSubstate::GlobalFungibleResourceManager                                ,          19292,      0.2%
 OpenSubstate::GlobalGenericComponent                                       ,           3342,      0.0%
-OpenSubstate::GlobalPackage                                                ,         716872,      9.2%
+OpenSubstate::GlobalPackage                                                ,         722998,      9.2%
 OpenSubstate::GlobalTwoResourcePool                                        ,          15595,      0.2%
 OpenSubstate::InternalFungibleVault                                        ,          29589,      0.4%
-OpenSubstate::InternalGenericComponent                                     ,          79320,      1.0%
-PrepareWasmCode                                                            ,         573260,      7.4%
+OpenSubstate::InternalGenericComponent                                     ,          89004,      1.1%
+PrepareWasmCode                                                            ,         573260,      7.3%
 QueryActor                                                                 ,           4000,      0.1%
-ReadSubstate                                                               ,         790314,     10.1%
-=======
-OpenSubstate                                                               ,        3712964,     47.4%
-OpenSubstate::GlobalAccount                                                ,          15251,      0.2%
-OpenSubstate::GlobalFungibleResourceManager                                ,          18777,      0.2%
-OpenSubstate::GlobalGenericComponent                                       ,           2842,      0.0%
-OpenSubstate::GlobalPackage                                                ,         722794,      9.2%
-OpenSubstate::GlobalTwoResourcePool                                        ,          13912,      0.2%
-OpenSubstate::InternalFungibleVault                                        ,          26432,      0.3%
-OpenSubstate::InternalGenericComponent                                     ,          84196,      1.1%
-PrepareWasmCode                                                            ,         573122,      7.3%
-QueryActor                                                                 ,           4000,      0.1%
-ReadSubstate                                                               ,         793446,     10.1%
->>>>>>> 89564158
+ReadSubstate                                                               ,         802384,     10.2%
 RunNativeCode::Worktop_drain                                               ,          13505,      0.2%
 RunNativeCode::Worktop_drop                                                ,          15385,      0.2%
 RunNativeCode::Worktop_put                                                 ,          36524,      0.5%
