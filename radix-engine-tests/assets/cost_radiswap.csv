--- conflicted
+++ resolved
@@ -1,73 +1,36 @@
-<<<<<<< HEAD
-Total Cost (XRD)                                                           ,     0.12785894,    100.0%
-+ Execution Cost (XRD)                                                     ,     0.12552894,     98.2%
-=======
-Total Cost (XRD)                                                           ,     0.08876516,    100.0%
-+ Execution Cost (XRD)                                                     ,     0.08643516,     97.4%
->>>>>>> 34c447e1
+Total Cost (XRD)                                                           ,     0.08877831,    100.0%
++ Execution Cost (XRD)                                                     ,     0.08644831,     97.4%
 + Tipping Cost (XRD)                                                       ,              0,      0.0%
 + State Expansion Cost (XRD)                                               ,        0.00233,      2.6%
 + Royalty Cost (XRD)                                                       ,              0,      0.0%
-<<<<<<< HEAD
-Total Cost Units Consumed                                                  ,       12552894,    100.0%
-AfterInvoke                                                                ,           1368,      0.0%
-AllocateNodeId                                                             ,          15500,      0.1%
-BeforeInvoke                                                               ,          16440,      0.1%
-CloseSubstate                                                              ,         246500,      2.0%
-Commit::GlobalAccount                                                      ,         300014,      2.4%
-Commit::GlobalGenericComponent                                             ,         100010,      0.8%
-Commit::InternalFungibleVault                                              ,         700083,      5.6%
-CreateNode                                                                 ,          28750,      0.2%
-DropNode                                                                   ,          27536,      0.2%
-EmitEvent                                                                  ,           5416,      0.0%
-LockFee                                                                    ,            500,      0.0%
-OpenSubstate::GlobalAccount                                                ,        1381370,     11.0%
-OpenSubstate::GlobalFungibleResourceManager                                ,         829248,      6.6%
-OpenSubstate::GlobalGenericComponent                                       ,          84290,      0.7%
-OpenSubstate::GlobalPackage                                                ,        4871010,     38.8%
-OpenSubstate::GlobalTwoResourcePool                                        ,         339952,      2.7%
-OpenSubstate::InternalFungibleVault                                        ,         844482,      6.7%
-OpenSubstate::InternalGenericComponent                                     ,         135404,      1.1%
-PrepareWasmCode                                                            ,         639804,      5.1%
-QueryActor                                                                 ,           4000,      0.0%
-ReadSubstate                                                               ,        1059734,      8.4%
-RunNativeCode::Worktop_drain                                               ,          22525,      0.2%
-RunNativeCode::Worktop_drop                                                ,          16371,      0.1%
-RunNativeCode::Worktop_put                                                 ,          48822,      0.4%
-RunNativeCode::Worktop_take_all                                            ,          13199,      0.1%
-RunNativeCode::create_empty_vault_FungibleResourceManager                  ,          23405,      0.2%
-RunNativeCode::get_amount_FungibleBucket                                   ,          37265,      0.3%
-=======
-Total Cost Units Consumed                                                  ,        8643516,    100.0%
-AfterInvoke                                                                ,           1368,      0.0%
+Total Cost Units Consumed                                                  ,        8644831,    100.0%
 AllocateNodeId                                                             ,          15500,      0.2%
 BeforeInvoke                                                               ,          16440,      0.2%
-CloseSubstate                                                              ,         245500,      2.8%
+CloseSubstate                                                              ,         246500,      2.9%
 Commit::GlobalAccount                                                      ,         300014,      3.5%
 Commit::GlobalGenericComponent                                             ,         100010,      1.2%
 Commit::InternalFungibleVault                                              ,         700083,      8.1%
-CreateNode                                                                 ,          30406,      0.4%
-DropNode                                                                   ,          29192,      0.3%
+CreateNode                                                                 ,          28750,      0.3%
+DropNode                                                                   ,          27536,      0.3%
 EmitEvent                                                                  ,           5416,      0.1%
 LockFee                                                                    ,            500,      0.0%
-OpenSubstate                                                               ,        3713090,     43.0%
-OpenSubstate::GlobalAccount                                                ,          16682,      0.2%
-OpenSubstate::GlobalFungibleResourceManager                                ,          27558,      0.3%
-OpenSubstate::GlobalGenericComponent                                       ,           2802,      0.0%
-OpenSubstate::GlobalPackage                                                ,         736238,      8.5%
-OpenSubstate::GlobalTwoResourcePool                                        ,          15126,      0.2%
-OpenSubstate::InternalFungibleVault                                        ,          39170,      0.5%
-OpenSubstate::InternalGenericComponent                                     ,         149964,      1.7%
+OpenSubstate                                                               ,        3713101,     43.0%
+OpenSubstate::GlobalAccount                                                ,          21326,      0.2%
+OpenSubstate::GlobalFungibleResourceManager                                ,          29174,      0.3%
+OpenSubstate::GlobalGenericComponent                                       ,           4282,      0.0%
+OpenSubstate::GlobalPackage                                                ,         736458,      8.5%
+OpenSubstate::GlobalTwoResourcePool                                        ,          19866,      0.2%
+OpenSubstate::InternalFungibleVault                                        ,          44350,      0.5%
+OpenSubstate::InternalGenericComponent                                     ,         135404,      1.6%
 PrepareWasmCode                                                            ,         577354,      6.7%
 QueryActor                                                                 ,           4000,      0.0%
-ReadSubstate                                                               ,         993964,     11.5%
+ReadSubstate                                                               ,         997284,     11.5%
 RunNativeCode::Worktop_drain                                               ,          22525,      0.3%
 RunNativeCode::Worktop_drop                                                ,          16371,      0.2%
 RunNativeCode::Worktop_put                                                 ,          48822,      0.6%
 RunNativeCode::Worktop_take_all                                            ,          13199,      0.2%
 RunNativeCode::create_empty_vault_FungibleResourceManager                  ,          23405,      0.3%
 RunNativeCode::get_amount_FungibleBucket                                   ,          37265,      0.4%
->>>>>>> 34c447e1
 RunNativeCode::get_amount_FungibleVault                                    ,          20068,      0.2%
 RunNativeCode::get_resource_address_FungibleBucket                         ,           5709,      0.1%
 RunNativeCode::get_vault_amounts_two_resource_pool                         ,          58187,      0.7%
@@ -83,8 +46,4 @@
 TxBaseCost                                                                 ,          50000,      0.6%
 TxPayloadCost                                                              ,          14120,      0.2%
 TxSignatureVerification                                                    ,           7000,      0.1%
-<<<<<<< HEAD
-WriteSubstate                                                              ,          28134,      0.2%
-=======
-WriteSubstate                                                              ,          29790,      0.3%
->>>>>>> 34c447e1
+WriteSubstate                                                              ,          28134,      0.3%