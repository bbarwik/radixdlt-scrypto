--- conflicted
+++ resolved
@@ -1,18 +1,9 @@
-<<<<<<< HEAD
-Total Cost (XRD)                                                           ,     0.14335161,    100.0%
-+ Execution Cost (XRD)                                                     ,     0.14299161,     99.7%
-=======
-Total Cost (XRD)                                                           ,     0.18195268,    100.0%
-+ Execution Cost (XRD)                                                     ,     0.18159268,     99.8%
->>>>>>> 0e5d82a0
+Total Cost (XRD)                                                           ,     0.14344763,    100.0%
++ Execution Cost (XRD)                                                     ,     0.14308763,     99.7%
 + Tipping Cost (XRD)                                                       ,              0,      0.0%
 + State Expansion Cost (XRD)                                               ,        0.00036,      0.3%
 + Royalty Cost (XRD)                                                       ,              0,      0.0%
-<<<<<<< HEAD
-Total Cost Units Consumed                                                  ,       14299161,    100.0%
-=======
-Total Cost Units Consumed                                                  ,       18159268,    100.0%
->>>>>>> 0e5d82a0
+Total Cost Units Consumed                                                  ,       14308763,    100.0%
 AfterInvoke                                                                ,           1880,      0.0%
 AllocateNodeId                                                             ,          30500,      0.2%
 BeforeInvoke                                                               ,          34224,      0.2%
@@ -26,8 +17,7 @@
 EmitEvent                                                                  ,           7140,      0.0%
 GenerateRuid                                                               ,            500,      0.0%
 LockFee                                                                    ,            500,      0.0%
-<<<<<<< HEAD
-OpenSubstate                                                               ,        6342553,     44.4%
+OpenSubstate                                                               ,        6347471,     44.4%
 OpenSubstate::GlobalAccount                                                ,              0,      0.0%
 OpenSubstate::GlobalFungibleResourceManager                                ,              0,      0.0%
 OpenSubstate::GlobalGenericComponent                                       ,              0,      0.0%
@@ -38,26 +28,10 @@
 PrepareWasmCode                                                            ,        1807496,     12.6%
 QueryActor                                                                 ,           9500,      0.1%
 QueryAuthZone                                                              ,           2000,      0.0%
-ReadSubstate                                                               ,        2514942,     17.6%
+ReadSubstate                                                               ,        2519626,     17.6%
 RunNativeCode::AuthZone_pop                                                ,          50666,      0.4%
 RunNativeCode::AuthZone_push                                               ,          59672,      0.4%
 RunNativeCode::Worktop_drain                                               ,          22525,      0.2%
-=======
-OpenSubstate::GlobalAccount                                                ,         735488,      4.1%
-OpenSubstate::GlobalFungibleResourceManager                                ,         505628,      2.8%
-OpenSubstate::GlobalGenericComponent                                       ,          85944,      0.5%
-OpenSubstate::GlobalNonFungibleResourceManager                             ,        1400552,      7.7%
-OpenSubstate::GlobalPackage                                                ,        6467316,     35.6%
-OpenSubstate::InternalFungibleVault                                        ,         699780,      3.9%
-OpenSubstate::InternalGenericComponent                                     ,         303268,      1.7%
-PrepareWasmCode                                                            ,        1807496,     10.0%
-QueryActor                                                                 ,           9500,      0.1%
-QueryAuthZone                                                              ,           2000,      0.0%
-ReadSubstate                                                               ,        2519626,     13.9%
-RunNativeCode::AuthZone_pop                                                ,          50666,      0.3%
-RunNativeCode::AuthZone_push                                               ,          59672,      0.3%
-RunNativeCode::Worktop_drain                                               ,          22525,      0.1%
->>>>>>> 0e5d82a0
 RunNativeCode::Worktop_drop                                                ,          16371,      0.1%
 RunNativeCode::Worktop_put                                                 ,          73233,      0.5%
 RunNativeCode::Worktop_take                                                ,           8910,      0.1%
@@ -87,4 +61,4 @@
 TxBaseCost                                                                 ,          50000,      0.3%
 TxPayloadCost                                                              ,          20560,      0.1%
 TxSignatureVerification                                                    ,           7000,      0.0%
-WriteSubstate                                                              ,          63550,      0.3%+WriteSubstate                                                              ,          63550,      0.4%