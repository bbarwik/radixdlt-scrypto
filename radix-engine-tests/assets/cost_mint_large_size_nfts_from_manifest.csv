--- conflicted
+++ resolved
@@ -1,20 +1,11 @@
-<<<<<<< HEAD
-Total Cost (XRD)                                                           ,   341.037650544154859962,    100.0%
-- Execution Cost (XRD)                                                     ,                2.6242491,      0.8%
-=======
-Total Cost (XRD)                                                           ,   341.039945944154859962,    100.0%
-- Execution Cost (XRD)                                                     ,                2.6265445,      0.8%
->>>>>>> c9250143
+Total Cost (XRD)                                                           ,   341.038696344154859962,    100.0%
+- Execution Cost (XRD)                                                     ,                2.6252949,      0.8%
 - Finalization Cost (XRD)                                                  ,               2.47939825,      0.7%
 - Tipping Cost (XRD)                                                       ,                        0,      0.0%
 - Storage Cost (XRD)                                                       ,   335.934003194154859962,     98.5%
 - Tipping Cost (XRD)                                                       ,                        0,      0.0%
 - Royalty Cost (XRD)                                                       ,                        0,      0.0%
-<<<<<<< HEAD
-Execution Cost Breakdown                                                   ,                 52484982,    100.0%
-=======
-Execution Cost Breakdown                                                   ,                 52530890,    100.0%
->>>>>>> c9250143
+Execution Cost Breakdown                                                   ,                 52505898,    100.0%
 - AllocateNodeId                                                           ,                     2288,      0.0%
 - BeforeInvoke                                                             ,                  2094258,      4.0%
 - CloseSubstate                                                            ,                    51555,      0.1%
@@ -51,7 +42,7 @@
 - RunNativeCode::try_deposit_batch_or_abort                                ,                    76963,      0.1%
 - RunWasmCode::Faucet_lock_fee                                             ,                    16988,      0.0%
 - SetSubstate                                                              ,                    56628,      0.1%
-- ValidateTxPayload                                                        ,                 41840560,     79.6%
+- ValidateTxPayload                                                        ,                 41840560,     79.7%
 - VerifyTxSignatures                                                       ,                        0,      0.0%
 - WriteSubstate                                                            ,                     5496,      0.0%
 Finalization Cost Breakdown                                                ,                 49587965,    100.0%
