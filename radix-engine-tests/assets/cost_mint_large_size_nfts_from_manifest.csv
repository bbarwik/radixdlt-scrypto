<<<<<<< HEAD
Total Cost (XRD)                                                           ,    11.19805598,    100.0%
+ Execution Cost (XRD)                                                     ,     0.99857598,      8.9%
+ Tipping Cost (XRD)                                                       ,              0,      0.0%
+ State Expansion Cost (XRD)                                               ,       10.19948,     91.1%
+ Royalty Cost (XRD)                                                       ,              0,      0.0%
Total Cost Units Consumed                                                  ,       99857598,    100.0%
AllocateNodeId                                                             ,           2288,      0.0%
BeforeInvoke                                                               ,        2040674,      2.0%
CloseSubstate                                                              ,          50925,      0.1%
Commit::GlobalAccount                                                      ,         100010,      0.1%
Commit::GlobalGenericComponent                                             ,         100018,      0.1%
Commit::GlobalNonFungibleResourceManager                                   ,       24954584,     25.0%
Commit::InternalFungibleVault                                              ,         100010,      0.1%
Commit::InternalNonFungibleVault                                           ,       23200046,     23.2%
CreateNode                                                                 ,        2054709,      2.1%
DropNode                                                                   ,          29266,      0.0%
EmitEvent                                                                  ,          27624,      0.0%
LockFee                                                                    ,            500,      0.0%
MoveModule                                                                 ,          20418,      0.0%
OpenSubstate                                                               ,        3158728,      3.2%
OpenSubstate::GlobalAccount                                                ,           6941,      0.0%
OpenSubstate::GlobalFungibleResourceManager                                ,           1452,      0.0%
OpenSubstate::GlobalGenericComponent                                       ,           3380,      0.0%
OpenSubstate::GlobalNonFungibleResourceManager                             ,          12767,      0.0%
OpenSubstate::GlobalPackage                                                ,         811654,      0.8%
OpenSubstate::InternalFungibleVault                                        ,           5254,      0.0%
OpenSubstate::InternalGenericComponent                                     ,          46018,      0.0%
OpenSubstate::InternalKeyValueStore                                        ,            751,      0.0%
OpenSubstate::InternalNonFungibleVault                                     ,         126390,      0.1%
PrepareWasmCode                                                            ,         653350,      0.7%
QueryActor                                                                 ,           2000,      0.0%
ReadSubstate                                                               ,         924218,      0.9%
RunNativeCode::Worktop_drain                                               ,          13505,      0.0%
RunNativeCode::Worktop_drop                                                ,          15385,      0.0%
RunNativeCode::Worktop_put                                                 ,          18262,      0.0%
RunNativeCode::create                                                      ,          31390,      0.0%
RunNativeCode::create_empty_vault_NonFungibleResourceManager               ,          60214,      0.1%
RunNativeCode::create_with_data                                            ,          27941,      0.0%
RunNativeCode::create_with_initial_supply_NonFungibleResourceManager       ,         177210,      0.2%
RunNativeCode::get_amount_NonFungibleBucket                                ,          17866,      0.0%
RunNativeCode::get_non_fungible_local_ids_NonFungibleBucket                ,           8361,      0.0%
RunNativeCode::lock_fee                                                    ,          48766,      0.0%
RunNativeCode::put_NonFungibleVault                                        ,          29816,      0.0%
RunNativeCode::try_deposit_batch_or_abort                                  ,          76963,      0.1%
RunWasmCode::Faucet_lock_fee                                               ,          18320,      0.0%
SetSubstate                                                                ,          55176,      0.1%
TxBaseCost                                                                 ,          50000,      0.1%
TxPayloadCost                                                              ,       40768920,     40.8%
TxSignatureVerification                                                    ,              0,      0.0%
WriteSubstate                                                              ,           5528,      0.0%
=======
Total Cost (XRD)                                                           ,    11.48849554,    100.0%
- Execution Cost (XRD)                                                     ,     0.52450581,      4.6%
- Finalization Cost (XRD)                                                  ,     0.49637973,      4.3%
- Tipping Cost (XRD)                                                       ,              0,      0.0%
- State Expansion Cost (XRD)                                               ,       10.46761,     91.1%
- Tipping Cost (XRD)                                                       ,              0,      0.0%
- Royalty Cost (XRD)                                                       ,              0,      0.0%
Execution Cost Breakdown                                                   ,       52450581,    100.0%
- AllocateNodeId                                                           ,           2288,      0.0%
- BeforeInvoke                                                             ,        2094290,      4.0%
- CloseSubstate                                                            ,          50610,      0.1%
- CreateNode                                                               ,        2108597,      4.0%
- DropNode                                                                 ,          29564,      0.1%
- EmitEvent                                                                ,          15386,      0.0%
- LockFee                                                                  ,            500,      0.0%
- MoveModule                                                               ,          20833,      0.0%
- OpenSubstate::GlobalAccount                                              ,         406403,      0.8%
- OpenSubstate::GlobalFungibleResourceManager                              ,         121468,      0.2%
- OpenSubstate::GlobalGenericComponent                                     ,          42891,      0.1%
- OpenSubstate::GlobalNonFungibleResourceManager                           ,          15096,      0.0%
- OpenSubstate::GlobalPackage                                              ,        3263585,      6.2%
- OpenSubstate::InternalFungibleVault                                      ,          84819,      0.2%
- OpenSubstate::InternalGenericComponent                                   ,          45240,      0.1%
- OpenSubstate::InternalKeyValueStore                                      ,          40894,      0.1%
- OpenSubstate::InternalNonFungibleVault                                   ,         129020,      0.2%
- PrepareWasmCode                                                          ,         627948,      1.2%
- QueryActor                                                               ,           2000,      0.0%
- ReadSubstate                                                             ,         901754,      1.7%
- RunNativeCode::Worktop_drain                                             ,          13505,      0.0%
- RunNativeCode::Worktop_drop                                              ,          15385,      0.0%
- RunNativeCode::Worktop_put                                               ,          18262,      0.0%
- RunNativeCode::create                                                    ,          31390,      0.1%
- RunNativeCode::create_empty_vault_NonFungibleResourceManager             ,          60214,      0.1%
- RunNativeCode::create_with_data                                          ,          27941,      0.1%
- RunNativeCode::create_with_initial_supply_NonFungibleResourceManager     ,         177210,      0.3%
- RunNativeCode::get_amount_NonFungibleBucket                              ,          17866,      0.0%
- RunNativeCode::get_non_fungible_local_ids_NonFungibleBucket              ,           8361,      0.0%
- RunNativeCode::lock_fee                                                  ,          48766,      0.1%
- RunNativeCode::put_NonFungibleVault                                      ,          29816,      0.1%
- RunNativeCode::try_deposit_batch_or_abort                                ,          76963,      0.1%
- RunWasmCode::Faucet_lock_fee                                             ,          18320,      0.0%
- SetSubstate                                                              ,          56628,      0.1%
- ValidateTxPayload                                                        ,       41841240,     79.8%
- VerifyTxSignatures                                                       ,              0,      0.0%
- WriteSubstate                                                            ,           5528,      0.0%
Finalization Cost Breakdown                                                ,       49637973,    100.0%
- BaseCost                                                                 ,          50000,      0.1%
- CommitEvents                                                             ,          26610,      0.1%
- CommitLogs                                                               ,              0,      0.0%
- CommitStateUpdates::GlobalAccount                                        ,         100010,      0.2%
- CommitStateUpdates::GlobalGenericComponent                               ,         100018,      0.2%
- CommitStateUpdates::GlobalNonFungibleResourceManager                     ,       25461279,     51.3%
- CommitStateUpdates::InternalFungibleVault                                ,         100010,      0.2%
- CommitStateUpdates::InternalNonFungibleVault                             ,       23800046,     47.9%
>>>>>>> 4062dec8
<|MERGE_RESOLUTION|>--- conflicted
+++ resolved
@@ -1,83 +1,31 @@
-<<<<<<< HEAD
-Total Cost (XRD)                                                           ,    11.19805598,    100.0%
-+ Execution Cost (XRD)                                                     ,     0.99857598,      8.9%
-+ Tipping Cost (XRD)                                                       ,              0,      0.0%
-+ State Expansion Cost (XRD)                                               ,       10.19948,     91.1%
-+ Royalty Cost (XRD)                                                       ,              0,      0.0%
-Total Cost Units Consumed                                                  ,       99857598,    100.0%
-AllocateNodeId                                                             ,           2288,      0.0%
-BeforeInvoke                                                               ,        2040674,      2.0%
-CloseSubstate                                                              ,          50925,      0.1%
-Commit::GlobalAccount                                                      ,         100010,      0.1%
-Commit::GlobalGenericComponent                                             ,         100018,      0.1%
-Commit::GlobalNonFungibleResourceManager                                   ,       24954584,     25.0%
-Commit::InternalFungibleVault                                              ,         100010,      0.1%
-Commit::InternalNonFungibleVault                                           ,       23200046,     23.2%
-CreateNode                                                                 ,        2054709,      2.1%
-DropNode                                                                   ,          29266,      0.0%
-EmitEvent                                                                  ,          27624,      0.0%
-LockFee                                                                    ,            500,      0.0%
-MoveModule                                                                 ,          20418,      0.0%
-OpenSubstate                                                               ,        3158728,      3.2%
-OpenSubstate::GlobalAccount                                                ,           6941,      0.0%
-OpenSubstate::GlobalFungibleResourceManager                                ,           1452,      0.0%
-OpenSubstate::GlobalGenericComponent                                       ,           3380,      0.0%
-OpenSubstate::GlobalNonFungibleResourceManager                             ,          12767,      0.0%
-OpenSubstate::GlobalPackage                                                ,         811654,      0.8%
-OpenSubstate::InternalFungibleVault                                        ,           5254,      0.0%
-OpenSubstate::InternalGenericComponent                                     ,          46018,      0.0%
-OpenSubstate::InternalKeyValueStore                                        ,            751,      0.0%
-OpenSubstate::InternalNonFungibleVault                                     ,         126390,      0.1%
-PrepareWasmCode                                                            ,         653350,      0.7%
-QueryActor                                                                 ,           2000,      0.0%
-ReadSubstate                                                               ,         924218,      0.9%
-RunNativeCode::Worktop_drain                                               ,          13505,      0.0%
-RunNativeCode::Worktop_drop                                                ,          15385,      0.0%
-RunNativeCode::Worktop_put                                                 ,          18262,      0.0%
-RunNativeCode::create                                                      ,          31390,      0.0%
-RunNativeCode::create_empty_vault_NonFungibleResourceManager               ,          60214,      0.1%
-RunNativeCode::create_with_data                                            ,          27941,      0.0%
-RunNativeCode::create_with_initial_supply_NonFungibleResourceManager       ,         177210,      0.2%
-RunNativeCode::get_amount_NonFungibleBucket                                ,          17866,      0.0%
-RunNativeCode::get_non_fungible_local_ids_NonFungibleBucket                ,           8361,      0.0%
-RunNativeCode::lock_fee                                                    ,          48766,      0.0%
-RunNativeCode::put_NonFungibleVault                                        ,          29816,      0.0%
-RunNativeCode::try_deposit_batch_or_abort                                  ,          76963,      0.1%
-RunWasmCode::Faucet_lock_fee                                               ,          18320,      0.0%
-SetSubstate                                                                ,          55176,      0.1%
-TxBaseCost                                                                 ,          50000,      0.1%
-TxPayloadCost                                                              ,       40768920,     40.8%
-TxSignatureVerification                                                    ,              0,      0.0%
-WriteSubstate                                                              ,           5528,      0.0%
-=======
-Total Cost (XRD)                                                           ,    11.48849554,    100.0%
-- Execution Cost (XRD)                                                     ,     0.52450581,      4.6%
-- Finalization Cost (XRD)                                                  ,     0.49637973,      4.3%
+Total Cost (XRD)                                                           ,    11.49034728,    100.0%
+- Execution Cost (XRD)                                                     ,     0.52528754,      4.6%
+- Finalization Cost (XRD)                                                  ,     0.49737974,      4.3%
 - Tipping Cost (XRD)                                                       ,              0,      0.0%
-- State Expansion Cost (XRD)                                               ,       10.46761,     91.1%
+- State Expansion Cost (XRD)                                               ,       10.46768,     91.1%
 - Tipping Cost (XRD)                                                       ,              0,      0.0%
 - Royalty Cost (XRD)                                                       ,              0,      0.0%
-Execution Cost Breakdown                                                   ,       52450581,    100.0%
+Execution Cost Breakdown                                                   ,       52528754,    100.0%
 - AllocateNodeId                                                           ,           2288,      0.0%
 - BeforeInvoke                                                             ,        2094290,      4.0%
-- CloseSubstate                                                            ,          50610,      0.1%
-- CreateNode                                                               ,        2108597,      4.0%
-- DropNode                                                                 ,          29564,      0.1%
+- CloseSubstate                                                            ,          51555,      0.1%
+- CreateNode                                                               ,        2108421,      4.0%
+- DropNode                                                                 ,          29374,      0.1%
 - EmitEvent                                                                ,          15386,      0.0%
 - LockFee                                                                  ,            500,      0.0%
-- MoveModule                                                               ,          20833,      0.0%
-- OpenSubstate::GlobalAccount                                              ,         406403,      0.8%
+- MoveModule                                                               ,          20916,      0.0%
+- OpenSubstate::GlobalAccount                                              ,         406946,      0.8%
 - OpenSubstate::GlobalFungibleResourceManager                              ,         121468,      0.2%
-- OpenSubstate::GlobalGenericComponent                                     ,          42891,      0.1%
-- OpenSubstate::GlobalNonFungibleResourceManager                           ,          15096,      0.0%
-- OpenSubstate::GlobalPackage                                              ,        3263585,      6.2%
-- OpenSubstate::InternalFungibleVault                                      ,          84819,      0.2%
-- OpenSubstate::InternalGenericComponent                                   ,          45240,      0.1%
-- OpenSubstate::InternalKeyValueStore                                      ,          40894,      0.1%
-- OpenSubstate::InternalNonFungibleVault                                   ,         129020,      0.2%
-- PrepareWasmCode                                                          ,         627948,      1.2%
+- OpenSubstate::GlobalGenericComponent                                     ,          43387,      0.1%
+- OpenSubstate::GlobalNonFungibleResourceManager                           ,          12767,      0.0%
+- OpenSubstate::GlobalPackage                                              ,        3290365,      6.3%
+- OpenSubstate::InternalFungibleVault                                      ,          85270,      0.2%
+- OpenSubstate::InternalGenericComponent                                   ,          46234,      0.1%
+- OpenSubstate::InternalKeyValueStore                                      ,          40762,      0.1%
+- OpenSubstate::InternalNonFungibleVault                                   ,         129546,      0.2%
+- PrepareWasmCode                                                          ,         653350,      1.2%
 - QueryActor                                                               ,           2000,      0.0%
-- ReadSubstate                                                             ,         901754,      1.7%
+- ReadSubstate                                                             ,         926534,      1.8%
 - RunNativeCode::Worktop_drain                                             ,          13505,      0.0%
 - RunNativeCode::Worktop_drop                                              ,          15385,      0.0%
 - RunNativeCode::Worktop_put                                               ,          18262,      0.0%
@@ -92,16 +40,15 @@
 - RunNativeCode::try_deposit_batch_or_abort                                ,          76963,      0.1%
 - RunWasmCode::Faucet_lock_fee                                             ,          18320,      0.0%
 - SetSubstate                                                              ,          56628,      0.1%
-- ValidateTxPayload                                                        ,       41841240,     79.8%
+- ValidateTxPayload                                                        ,       41841240,     79.7%
 - VerifyTxSignatures                                                       ,              0,      0.0%
 - WriteSubstate                                                            ,           5528,      0.0%
-Finalization Cost Breakdown                                                ,       49637973,    100.0%
+Finalization Cost Breakdown                                                ,       49737974,    100.0%
 - BaseCost                                                                 ,          50000,      0.1%
 - CommitEvents                                                             ,          26610,      0.1%
 - CommitLogs                                                               ,              0,      0.0%
 - CommitStateUpdates::GlobalAccount                                        ,         100010,      0.2%
 - CommitStateUpdates::GlobalGenericComponent                               ,         100018,      0.2%
-- CommitStateUpdates::GlobalNonFungibleResourceManager                     ,       25461279,     51.3%
+- CommitStateUpdates::GlobalNonFungibleResourceManager                     ,       25561280,     51.4%
 - CommitStateUpdates::InternalFungibleVault                                ,         100010,      0.2%
-- CommitStateUpdates::InternalNonFungibleVault                             ,       23800046,     47.9%
->>>>>>> 4062dec8
+- CommitStateUpdates::InternalNonFungibleVault                             ,       23800046,     47.9%