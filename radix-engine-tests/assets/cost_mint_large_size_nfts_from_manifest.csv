--- conflicted
+++ resolved
@@ -1,26 +1,13 @@
-<<<<<<< HEAD
-Total Cost (XRD)                                                           ,    11.19628164,    100.0%
-+ Execution Cost (XRD)                                                     ,     0.99715164,      8.9%
-=======
-Total Cost (XRD)                                                           ,    10.22250185,    100.0%
-+ Execution Cost (XRD)                                                     ,     0.91737185,      9.0%
->>>>>>> 9c73842c
+Total Cost (XRD)                                                           ,     11.1962394,    100.0%
++ Execution Cost (XRD)                                                     ,      0.9971094,      8.9%
 + Tipping Cost (XRD)                                                       ,              0,      0.0%
 + State Expansion Cost (XRD)                                               ,       10.19913,     91.1%
 + Royalty Cost (XRD)                                                       ,              0,      0.0%
-<<<<<<< HEAD
-Total Cost Units Consumed                                                  ,       99715164,    100.0%
+Total Cost Units Consumed                                                  ,       99710940,    100.0%
 AfterInvoke                                                                ,           2018,      0.0%
 AllocateNodeId                                                             ,           2184,      0.0%
-BeforeInvoke                                                               ,        2040520,      2.0%
+BeforeInvoke                                                               ,        2040526,      2.0%
 CloseSubstate                                                              ,          49140,      0.0%
-=======
-Total Cost Units Consumed                                                  ,       91737185,    100.0%
-AfterInvoke                                                                ,           2018,      0.0%
-AllocateNodeId                                                             ,           2184,      0.0%
-BeforeInvoke                                                               ,        1861806,      2.0%
-CloseSubstate                                                              ,          47040,      0.1%
->>>>>>> 9c73842c
 Commit::GlobalAccount                                                      ,         200012,      0.2%
 Commit::GlobalGenericComponent                                             ,         100018,      0.1%
 Commit::GlobalNonFungibleResourceManager                                   ,       24854573,     24.9%
@@ -30,33 +17,20 @@
 DropNode                                                                   ,          29179,      0.0%
 EmitEvent                                                                  ,          18764,      0.0%
 LockFee                                                                    ,            500,      0.0%
-<<<<<<< HEAD
 MoveModule                                                                 ,          20335,      0.0%
-OpenSubstate                                                               ,        3156931,      3.2%
-=======
-MoveModule                                                                 ,          18675,      0.0%
-OpenSubstate                                                               ,        3157116,      3.4%
->>>>>>> 9c73842c
+OpenSubstate                                                               ,        3156825,      3.2%
 OpenSubstate::GlobalAccount                                                ,           4769,      0.0%
 OpenSubstate::GlobalFungibleResourceManager                                ,           1452,      0.0%
 OpenSubstate::GlobalGenericComponent                                       ,           1892,      0.0%
 OpenSubstate::GlobalNonFungibleResourceManager                             ,          12258,      0.0%
-<<<<<<< HEAD
-OpenSubstate::GlobalPackage                                                ,         773790,      0.8%
-=======
-OpenSubstate::GlobalPackage                                                ,         777492,      0.8%
->>>>>>> 9c73842c
+OpenSubstate::GlobalPackage                                                ,         771668,      0.8%
 OpenSubstate::InternalFungibleVault                                        ,           4352,      0.0%
 OpenSubstate::InternalGenericComponent                                     ,          43018,      0.0%
 OpenSubstate::InternalKeyValueStore                                        ,            729,      0.0%
 OpenSubstate::InternalNonFungibleVault                                     ,         125338,      0.1%
 PrepareWasmCode                                                            ,         619310,      0.6%
 QueryActor                                                                 ,           2000,      0.0%
-<<<<<<< HEAD
-ReadSubstate                                                               ,         880868,      0.9%
-=======
-ReadSubstate                                                               ,         869348,      0.9%
->>>>>>> 9c73842c
+ReadSubstate                                                               ,         878746,      0.9%
 RunNativeCode::Worktop_drain                                               ,          13505,      0.0%
 RunNativeCode::Worktop_drop                                                ,          15385,      0.0%
 RunNativeCode::Worktop_put                                                 ,          18262,      0.0%
@@ -71,10 +45,6 @@
 RunWasmCode::Faucet_lock_fee                                               ,          18320,      0.0%
 SetSubstate                                                                ,          55176,      0.1%
 TxBaseCost                                                                 ,          50000,      0.1%
-<<<<<<< HEAD
-TxPayloadCost                                                              ,       40768800,     40.9%
-=======
-TxPayloadCost                                                              ,       37194520,     40.5%
->>>>>>> 9c73842c
+TxPayloadCost                                                              ,       40768920,     40.9%
 TxSignatureVerification                                                    ,              0,      0.0%
 WriteSubstate                                                              ,           6332,      0.0%