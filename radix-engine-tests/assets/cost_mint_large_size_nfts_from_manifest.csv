--- conflicted
+++ resolved
@@ -1,88 +1,36 @@
-<<<<<<< HEAD
-Total Cost (XRD)                                                           ,    11.15333333,    100.0%
-+ Execution Cost (XRD)                                                     ,     0.99890333,      9.0%
-=======
-Total Cost (XRD)                                                           ,    10.22254409,    100.0%
-+ Execution Cost (XRD)                                                     ,     0.91741409,      9.0%
->>>>>>> 574fe769
+Total Cost (XRD)                                                           ,    11.19628164,    100.0%
++ Execution Cost (XRD)                                                     ,     0.99715164,      8.9%
 + Tipping Cost (XRD)                                                       ,              0,      0.0%
-+ State Expansion Cost (XRD)                                               ,       10.15443,     91.0%
++ State Expansion Cost (XRD)                                               ,       10.19913,     91.1%
 + Royalty Cost (XRD)                                                       ,              0,      0.0%
-<<<<<<< HEAD
-Total Cost Units Consumed                                                  ,       99890333,    100.0%
-AfterInvoke                                                                ,            494,      0.0%
-AllocateNodeId                                                             ,          10500,      0.0%
-BeforeInvoke                                                               ,        2037224,      2.0%
-CloseSubstate                                                              ,         233500,      0.2%
+Total Cost Units Consumed                                                  ,       99715164,    100.0%
+AfterInvoke                                                                ,           2018,      0.0%
+AllocateNodeId                                                             ,           2184,      0.0%
+BeforeInvoke                                                               ,        2040520,      2.0%
+CloseSubstate                                                              ,          49140,      0.0%
 Commit::GlobalAccount                                                      ,         200012,      0.2%
 Commit::GlobalGenericComponent                                             ,         100018,      0.1%
-Commit::GlobalNonFungibleResourceManager                                   ,       24753457,     24.8%
+Commit::GlobalNonFungibleResourceManager                                   ,       24854573,     24.9%
 Commit::InternalFungibleVault                                              ,         100010,      0.1%
-Commit::InternalNonFungibleVault                                           ,       23100046,     23.1%
-CreateNode                                                                 ,        2052846,      2.1%
-DropNode                                                                   ,          21618,      0.0%
-EmitEvent                                                                  ,          18692,      0.0%
+Commit::InternalNonFungibleVault                                           ,       23200046,     23.3%
+CreateNode                                                                 ,        2055212,      2.1%
+DropNode                                                                   ,          29179,      0.0%
+EmitEvent                                                                  ,          18764,      0.0%
 LockFee                                                                    ,            500,      0.0%
-MoveModule                                                                 ,              0,      0.0%
+MoveModule                                                                 ,          20335,      0.0%
 OpenSubstate                                                               ,        3156931,      3.2%
-OpenSubstate::GlobalAccount                                                ,           7310,      0.0%
-OpenSubstate::GlobalFungibleResourceManager                                ,           2624,      0.0%
-OpenSubstate::GlobalGenericComponent                                       ,           2852,      0.0%
-OpenSubstate::GlobalNonFungibleResourceManager                             ,          16082,      0.0%
-OpenSubstate::GlobalPackage                                                ,         782800,      0.8%
-OpenSubstate::InternalFungibleVault                                        ,           7242,      0.0%
-OpenSubstate::InternalGenericComponent                                     ,          73968,      0.1%
-OpenSubstate::InternalKeyValueStore                                        ,            706,      0.0%
-OpenSubstate::InternalNonFungibleVault                                     ,         177172,      0.2%
-PrepareWasmCode                                                            ,         619310,      0.6%
-QueryActor                                                                 ,           2000,      0.0%
-ReadSubstate                                                               ,        1074324,      1.1%
-RunNativeCode::Worktop_drain                                               ,          22525,      0.0%
-RunNativeCode::Worktop_drop                                                ,          16371,      0.0%
-RunNativeCode::Worktop_put                                                 ,          24411,      0.0%
-RunNativeCode::create                                                      ,          45707,      0.0%
-RunNativeCode::create_empty_vault_NonFungibleResourceManager               ,          54136,      0.1%
-RunNativeCode::create_with_data                                            ,          26638,      0.0%
-RunNativeCode::create_with_initial_supply_NonFungibleResourceManager       ,         186631,      0.2%
-RunNativeCode::get_amount_NonFungibleBucket                                ,          30064,      0.0%
-RunNativeCode::lock_fee                                                    ,          61733,      0.1%
-RunNativeCode::put_NonFungibleVault                                        ,          17297,      0.0%
-RunNativeCode::try_deposit_batch_or_abort                                  ,          63706,      0.1%
-RunWasmCode::Faucet_lock_fee                                               ,          18320,      0.0%
-SetSubstate                                                                ,         114862,      0.1%
-TxBaseCost                                                                 ,          50000,      0.1%
-TxPayloadCost                                                              ,       40590080,     40.6%
-TxSignatureVerification                                                    ,              0,      0.0%
-WriteSubstate                                                              ,          15614,      0.0%
-=======
-Total Cost Units Consumed                                                  ,       91741409,    100.0%
-AfterInvoke                                                                ,           2018,      0.0%
-AllocateNodeId                                                             ,           2184,      0.0%
-BeforeInvoke                                                               ,        1861800,      2.0%
-CloseSubstate                                                              ,          47040,      0.1%
-Commit::GlobalAccount                                                      ,         200012,      0.2%
-Commit::GlobalGenericComponent                                             ,         100018,      0.1%
-Commit::GlobalNonFungibleResourceManager                                   ,       22832253,     24.9%
-Commit::InternalFungibleVault                                              ,         100010,      0.1%
-Commit::InternalNonFungibleVault                                           ,       21200046,     23.1%
-CreateNode                                                                 ,        1876038,      2.0%
-DropNode                                                                   ,          28685,      0.0%
-EmitEvent                                                                  ,          17324,      0.0%
-LockFee                                                                    ,            500,      0.0%
-MoveModule                                                                 ,          18675,      0.0%
-OpenSubstate                                                               ,        3157222,      3.4%
 OpenSubstate::GlobalAccount                                                ,           4769,      0.0%
 OpenSubstate::GlobalFungibleResourceManager                                ,           1452,      0.0%
 OpenSubstate::GlobalGenericComponent                                       ,           1892,      0.0%
 OpenSubstate::GlobalNonFungibleResourceManager                             ,          12258,      0.0%
-OpenSubstate::GlobalPackage                                                ,         779614,      0.8%
+OpenSubstate::GlobalPackage                                                ,         773790,      0.8%
 OpenSubstate::InternalFungibleVault                                        ,           4352,      0.0%
-OpenSubstate::InternalGenericComponent                                     ,          42524,      0.0%
+OpenSubstate::InternalGenericComponent                                     ,          43018,      0.0%
 OpenSubstate::InternalKeyValueStore                                        ,            729,      0.0%
-OpenSubstate::InternalNonFungibleVault                                     ,         114818,      0.1%
-PrepareWasmCode                                                            ,         625134,      0.7%
+OpenSubstate::InternalNonFungibleVault                                     ,         125338,      0.1%
+PrepareWasmCode                                                            ,         619310,      0.6%
 QueryActor                                                                 ,           2000,      0.0%
-ReadSubstate                                                               ,         871470,      0.9%
+ReadSubstate                                                               ,         880868,      0.9%
 RunNativeCode::Worktop_drain                                               ,          13505,      0.0%
 RunNativeCode::Worktop_drop                                                ,          15385,      0.0%
 RunNativeCode::Worktop_put                                                 ,          18262,      0.0%
@@ -91,13 +39,12 @@
 RunNativeCode::create_with_data                                            ,          27941,      0.0%
 RunNativeCode::create_with_initial_supply_NonFungibleResourceManager       ,         177210,      0.2%
 RunNativeCode::get_amount_NonFungibleBucket                                ,          17866,      0.0%
-RunNativeCode::lock_fee                                                    ,          48766,      0.1%
+RunNativeCode::lock_fee                                                    ,          48766,      0.0%
 RunNativeCode::put_NonFungibleVault                                        ,          29816,      0.0%
 RunNativeCode::try_deposit_batch_or_abort                                  ,          76963,      0.1%
 RunWasmCode::Faucet_lock_fee                                               ,          18320,      0.0%
-SetSubstate                                                                ,          50336,      0.1%
+SetSubstate                                                                ,          55176,      0.1%
 TxBaseCost                                                                 ,          50000,      0.1%
-TxPayloadCost                                                              ,       37194400,     40.5%
+TxPayloadCost                                                              ,       40768800,     40.9%
 TxSignatureVerification                                                    ,              0,      0.0%
-WriteSubstate                                                              ,           6198,      0.0%
->>>>>>> 574fe769
+WriteSubstate                                                              ,           6332,      0.0%