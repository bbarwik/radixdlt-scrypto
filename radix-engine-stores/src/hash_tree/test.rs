use super::types::{Nibble, NibblePath, Version, SPARSE_MERKLE_PLACEHOLDER_HASH};
use crate::hash_tree::tree_store::{
    SerializedInMemoryTreeStore, TreeChildEntry, TreeInternalNode, TreeLeafNode, TreeNode,
    TypedInMemoryTreeStore,
};
use crate::hash_tree::types::{LeafKey, NodeKey};
use crate::hash_tree::{put_at_next_version, DbId, SubstateHashChange};
use crate::interface::DatabaseMapper;
use crate::jmt_support::JmtMapper;
use itertools::Itertools;
use radix_engine_interface::crypto::{hash, Hash};
use radix_engine_interface::data::scrypto::{scrypto_decode, scrypto_encode};
use radix_engine_interface::types::{ModuleId, NodeId, PackageAddress, SubstateKey, SysModuleId};
use sbor::rust::collections::{hashmap, hashset, HashMap, HashSet};

#[test]
fn hash_of_next_version_differs_when_value_changed() {
    let mut store = TypedInMemoryTreeStore::new();
    let hash_v1 = put_at_next_version(
        &mut store,
        None,
        vec![change(1, SysModuleId::Object, 2, Some(30))],
    );
    let hash_v2 = put_at_next_version(
        &mut store,
        Some(1),
        vec![change(1, SysModuleId::Object, 2, Some(70))],
    );
    assert_ne!(hash_v1, hash_v2);
}

#[test]
fn hash_of_next_version_same_when_write_repeated() {
    let mut store = TypedInMemoryTreeStore::new();
    let hash_v1 = put_at_next_version(
        &mut store,
        None,
        vec![
            change(4, SysModuleId::Object, 6, Some(30)),
            change(3, SysModuleId::Object, 9, Some(40)),
        ],
    );
    let hash_v2 = put_at_next_version(
        &mut store,
        Some(1),
        vec![change(4, SysModuleId::Object, 6, Some(30))],
    );
    assert_eq!(hash_v1, hash_v2);
}

#[test]
fn hash_of_next_version_same_when_write_empty() {
    let mut store = TypedInMemoryTreeStore::new();
    let hash_v1 = put_at_next_version(
        &mut store,
        None,
        vec![
            change(1, SysModuleId::Object, 2, Some(30)),
            change(3, SysModuleId::Object, 1, Some(40)),
        ],
    );
    let hash_v2 = put_at_next_version(&mut store, Some(1), vec![]);
    assert_eq!(hash_v1, hash_v2);
}

#[test]
fn hash_of_next_version_differs_when_substate_added() {
    let mut store = TypedInMemoryTreeStore::new();
    let hash_v1 = put_at_next_version(
        &mut store,
        None,
        vec![change(1, SysModuleId::Object, 2, Some(30))],
    );
    let hash_v2 = put_at_next_version(
        &mut store,
        Some(1),
        vec![change(1, SysModuleId::Object, 8, Some(30))],
    );
    assert_ne!(hash_v1, hash_v2);
}

#[test]
fn hash_of_next_version_differs_when_substate_removed() {
    let mut store = TypedInMemoryTreeStore::new();
    let hash_v1 = put_at_next_version(
        &mut store,
        None,
        vec![
            change(1, SysModuleId::Object, 2, Some(30)),
            change(4, SysModuleId::Object, 3, Some(20)),
        ],
    );
    let hash_v2 = put_at_next_version(
        &mut store,
        Some(1),
        vec![change(1, SysModuleId::Object, 2, None)],
    );
    assert_ne!(hash_v1, hash_v2);
}

#[test]
fn hash_returns_to_same_when_previous_state_restored() {
    let mut store = TypedInMemoryTreeStore::new();
    let hash_v1 = put_at_next_version(
        &mut store,
        None,
        vec![
            change(1, SysModuleId::Object, 2, Some(30)),
            change(3, SysModuleId::Object, 1, Some(40)),
        ],
    );
    put_at_next_version(
        &mut store,
        Some(1),
        vec![
            change(1, SysModuleId::Object, 2, Some(90)),
            change(3, SysModuleId::Object, 1, None),
            change(1, SysModuleId::Object, 5, Some(10)),
        ],
    );
    let hash_v3 = put_at_next_version(
        &mut store,
        Some(1),
        vec![
            change(1, SysModuleId::Object, 2, Some(30)),
            change(3, SysModuleId::Object, 1, Some(40)),
            change(1, SysModuleId::Object, 5, None),
        ],
    );
    assert_eq!(hash_v1, hash_v3);
}

#[test]
fn hash_differs_when_states_only_differ_by_node_id() {
    let mut store_1 = TypedInMemoryTreeStore::new();
    let hash_1 = put_at_next_version(
        &mut store_1,
        None,
        vec![change(1, SysModuleId::Object, 3, Some(30))],
    );
    let mut store_2 = TypedInMemoryTreeStore::new();
    let hash_2 = put_at_next_version(
        &mut store_2,
        None,
        vec![change(2, SysModuleId::Object, 3, Some(30))],
    );
    assert_ne!(hash_1, hash_2);
}

#[test]
fn hash_differs_when_states_only_differ_by_module_id() {
    let mut store_1 = TypedInMemoryTreeStore::new();
    let hash_1 = put_at_next_version(
        &mut store_1,
        None,
        vec![change(1, SysModuleId::Metadata, 3, Some(30))],
    );
    let mut store_2 = TypedInMemoryTreeStore::new();
    let hash_2 = put_at_next_version(
        &mut store_2,
        None,
        vec![change(1, SysModuleId::AccessRules, 3, Some(30))],
    );
    assert_ne!(hash_1, hash_2);
}

#[test]
fn hash_differs_when_states_only_differ_by_offset() {
    let mut store_1 = TypedInMemoryTreeStore::new();
    let hash_1 = put_at_next_version(
        &mut store_1,
        None,
        vec![change(1, SysModuleId::Object, 2, Some(30))],
    );
    let mut store_2 = TypedInMemoryTreeStore::new();
    let hash_2 = put_at_next_version(
        &mut store_2,
        None,
        vec![change(1, SysModuleId::Object, 3, Some(30))],
    );
    assert_ne!(hash_1, hash_2);
}

#[test]
fn hash_of_different_re_node_nested_trees_is_same_when_contained_substates_are_same() {
    let mut store = TypedInMemoryTreeStore::new();
    put_at_next_version(
        &mut store,
        None,
        vec![
            change(1, SysModuleId::Metadata, 2, Some(30)),
            change(1, SysModuleId::Metadata, 9, Some(40)),
            change(7, SysModuleId::AccessRules, 2, Some(30)),
            change(7, SysModuleId::AccessRules, 9, Some(40)),
        ],
    );

    let nested_tree_hashes = store
        .root_tree_nodes
        .values()
        .filter_map(|node| match node {
            TreeNode::Leaf(TreeLeafNode { value_hash, .. }) => Some(value_hash.clone()),
            _ => None,
        })
        .collect::<Vec<Hash>>();
    assert_eq!(nested_tree_hashes.len(), 2);
    assert_eq!(nested_tree_hashes[0], nested_tree_hashes[1])
}

#[test]
fn db_index_and_key_are_used_directly_for_node_nibble_path() {
    let mut store = TypedInMemoryTreeStore::new();

    put_at_next_version(
        &mut store,
        None,
        vec![
            SubstateHashChange::new(
                DbId::new(vec![1, 3, 3, 7], vec![253]),
                Some(Hash([1; Hash::LENGTH])),
            ),
            SubstateHashChange::new(
                DbId::new(vec![1, 3, 3, 7], vec![66]),
                Some(Hash([2; Hash::LENGTH])),
            ),
            SubstateHashChange::new(
                DbId::new(vec![123, 12, 1, 0], vec![6, 6, 6]),
                Some(Hash([3; Hash::LENGTH])),
            ),
            SubstateHashChange::new(
                DbId::new(vec![123, 12, 1, 0], vec![6, 6, 7]),
                Some(Hash([4; Hash::LENGTH])),
            ),
        ],
    );

    let upper_leaf_keys = store
        .root_tree_nodes
        .iter()
        .filter_map(|(node_key, node)| match node {
            TreeNode::Leaf(TreeLeafNode { key_suffix, .. }) => Some(leaf_key(node_key, key_suffix)),
            _ => None,
        })
        .collect::<HashSet<_>>();
    // we cannot assert on the upper hashes, since they are effectively internal merkle hashes
    assert_eq!(
        upper_leaf_keys,
        hashset!(
            LeafKey {
                bytes: vec![1, 3, 3, 7]
            },
            LeafKey {
                bytes: vec![123, 12, 1, 0]
            },
        )
    );

    let lower_leaves = store
        .sub_tree_nodes
        .iter()
        .filter_map(|(node_key, node)| match node {
            TreeNode::Leaf(TreeLeafNode {
                key_suffix,
                value_hash,
                ..
            }) => Some((leaf_key(node_key, key_suffix), value_hash.clone())),
            _ => None,
        })
        .collect::<HashMap<_, _>>();
    assert_eq!(
        lower_leaves,
        hashmap!(
            LeafKey { bytes: vec![1, 3, 3, 7, 253] } => Hash([1; Hash::LENGTH]),
            LeafKey { bytes: vec![1, 3, 3, 7, 66] } => Hash([2; Hash::LENGTH]),
            LeafKey { bytes: vec![123, 12, 1, 0, 6, 6, 6] } => Hash([3; Hash::LENGTH]),
            LeafKey { bytes: vec![123, 12, 1, 0, 6, 6, 7] } => Hash([4; Hash::LENGTH]),
        )
    );
}

#[test]
fn deletes_re_node_layer_leaf_when_all_its_substates_deleted() {
    fn count_current_re_node_leafs(store: &TypedInMemoryTreeStore) -> usize {
        store
            .root_tree_nodes
            .iter()
            .filter(|(key, _)| !store.stale_key_buffer.contains(key))
            .filter(|(_, node)| matches!(node, TreeNode::Leaf(TreeLeafNode { .. })))
            .count()
    }

    let mut store = TypedInMemoryTreeStore::new();
    put_at_next_version(
        &mut store,
        None,
        vec![
            change(1, SysModuleId::Metadata, 2, Some(30)),
            change(1, SysModuleId::Metadata, 9, Some(40)),
            change(1, SysModuleId::AccessRules, 3, Some(30)),
        ],
    );
    assert_eq!(count_current_re_node_leafs(&store), 2);
    put_at_next_version(
        &mut store,
        Some(1),
        vec![
            change(1, SysModuleId::Metadata, 2, None),
            change(1, SysModuleId::Metadata, 9, None),
        ],
    );
    assert_eq!(count_current_re_node_leafs(&store), 1);
    put_at_next_version(
        &mut store,
        Some(2),
        vec![change(1, SysModuleId::AccessRules, 3, None)],
    );
    assert_eq!(count_current_re_node_leafs(&store), 0);
}

#[test]
fn supports_empty_state() {
    let mut store = TypedInMemoryTreeStore::new();
    let hash_v1 = put_at_next_version(&mut store, None, vec![]);
    assert_eq!(hash_v1, SPARSE_MERKLE_PLACEHOLDER_HASH);
    let hash_v2 = put_at_next_version(
        &mut store,
        Some(1),
        vec![change(1, SysModuleId::Object, 2, Some(30))],
    );
    assert_ne!(hash_v2, SPARSE_MERKLE_PLACEHOLDER_HASH);
    let hash_v3 = put_at_next_version(
        &mut store,
        Some(2),
        vec![change(1, SysModuleId::Object, 2, None)],
    );
    assert_eq!(hash_v3, SPARSE_MERKLE_PLACEHOLDER_HASH);
}

#[test]
fn records_stale_tree_node_keys() {
    let mut store = TypedInMemoryTreeStore::new();
    put_at_next_version(
        &mut store,
        None,
        vec![change(4, SysModuleId::Object, 6, Some(30))],
    );
    put_at_next_version(
        &mut store,
        Some(1),
        vec![change(3, SysModuleId::Object, 9, Some(70))],
    );
    put_at_next_version(
        &mut store,
        Some(2),
        vec![change(3, SysModuleId::Object, 9, Some(80))],
    );
    let stale_versions = store
        .stale_key_buffer
        .iter()
        .map(|key| key.version())
        .unique()
        .sorted()
        .collect::<Vec<Version>>();
    assert_eq!(stale_versions, vec![1, 2]);
}

#[test]
fn sbor_uses_custom_direct_codecs_for_nibbles() {
    let nibbles = nibbles("a1a2a3");
    let direct_bytes = nibbles.bytes().to_vec();
    let node = TreeNode::Leaf(TreeLeafNode {
        key_suffix: nibbles,
        payload: (vec![9, 8, 7], vec![6]),
        value_hash: Hash([7; 32]),
    });
    let encoded = scrypto_encode(&node).unwrap();
    assert!(encoded
        .windows(direct_bytes.len())
        .position(|bytes| bytes == direct_bytes)
        .is_some());
}

#[test]
fn sbor_decodes_what_was_encoded() {
    let nodes = vec![
        TreeNode::Internal(TreeInternalNode {
            children: vec![
                TreeChildEntry {
                    nibble: Nibble::from(15),
                    version: 999,
                    hash: Hash([3; 32]),
                    is_leaf: false,
                },
                TreeChildEntry {
                    nibble: Nibble::from(8),
                    version: 2,
                    hash: Hash([254; 32]),
                    is_leaf: true,
                },
            ],
        }),
        TreeNode::Leaf(TreeLeafNode {
            key_suffix: nibbles("abc"),
            payload: (vec![1, 2], vec![3, 3, 3, 3, 3, 3, 3, 8, 3]),
            value_hash: Hash([7; 32]),
        }),
        TreeNode::Null,
    ];
    let encoded = scrypto_encode(&nodes).unwrap();
    let decoded = scrypto_decode::<Vec<TreeNode<(Vec<u8>, Vec<u8>)>>>(&encoded).unwrap();
    assert_eq!(nodes, decoded);
}

#[test]
fn serialized_keys_are_strictly_increasing() {
    let mut store = SerializedInMemoryTreeStore::new();
    put_at_next_version(
        &mut store,
        None,
        vec![change(3, SysModuleId::Object, 4, Some(90))],
    );
    let previous_key = store.memory.keys().collect_vec()[0].clone();
    put_at_next_version(
        &mut store,
        Some(1),
        vec![change(1, SysModuleId::Object, 2, Some(80))],
    );
    let next_key = store
        .memory
        .keys()
        .filter(|key| **key != previous_key)
        .collect_vec()[0]
        .clone();
    assert!(next_key > previous_key);
}

fn change(
    node_id_seed: u8,
    module_id: SysModuleId,
    substate_offset_seed: u8,
    value_hash_seed: Option<u8>,
) -> SubstateHashChange {
<<<<<<< HEAD
    use crate::interface::DatabaseMapper;
    use crate::jmt_support::JmtMapper;
    let (node_id, module_id, substate_key) =
        substate_id(node_id_seed, module_id, substate_offset_seed);
    SubstateHashChange::new(
        (
            JmtMapper::map_to_db_index(&node_id, module_id),
            JmtMapper::map_to_db_key(substate_key),
        ),
        value_hash_seed.map(|value_seed| value_hash(value_seed)),
    )
}

fn substate_id(
    node_id_seed: u8,
    module_id: SysModuleId,
    substate_offset_seed: u8,
) -> (NodeId, ModuleId, SubstateKey) {
=======
>>>>>>> 45425ee7
    let fake_pkg_address = PackageAddress::new_unchecked([node_id_seed; NodeId::LENGTH]);
    let fake_kvs_entry_id = vec![substate_offset_seed; substate_offset_seed as usize];
    SubstateHashChange::new(
        DbId::new(
            JmtMapper::map_to_db_index(&NodeId(fake_pkg_address.into()), ModuleId(module_id as u8)),
            JmtMapper::map_to_db_key(&SubstateKey::Map(fake_kvs_entry_id)),
        ),
        value_hash_seed.map(|value_seed| value_hash(value_seed)),
    )
}

fn value_hash(value_seed: u8) -> Hash {
    let fake_kvs_value = scrypto_encode(&vec![value_seed; value_seed as usize]).unwrap();
    hash(fake_kvs_value)
}

fn nibbles(hex_string: &str) -> NibblePath {
    NibblePath::from_iter(
        hex_string
            .chars()
            .map(|nibble| Nibble::from(char::to_digit(nibble, 16).unwrap() as u8)),
    )
}

fn leaf_key(node_key: &NodeKey, suffix_from_leaf: &NibblePath) -> LeafKey {
    LeafKey::new(
        NibblePath::from_iter(
            node_key
                .nibble_path()
                .nibbles()
                .chain(suffix_from_leaf.nibbles()),
        )
        .bytes(),
    )
}<|MERGE_RESOLUTION|>--- conflicted
+++ resolved
@@ -440,27 +440,6 @@
     substate_offset_seed: u8,
     value_hash_seed: Option<u8>,
 ) -> SubstateHashChange {
-<<<<<<< HEAD
-    use crate::interface::DatabaseMapper;
-    use crate::jmt_support::JmtMapper;
-    let (node_id, module_id, substate_key) =
-        substate_id(node_id_seed, module_id, substate_offset_seed);
-    SubstateHashChange::new(
-        (
-            JmtMapper::map_to_db_index(&node_id, module_id),
-            JmtMapper::map_to_db_key(substate_key),
-        ),
-        value_hash_seed.map(|value_seed| value_hash(value_seed)),
-    )
-}
-
-fn substate_id(
-    node_id_seed: u8,
-    module_id: SysModuleId,
-    substate_offset_seed: u8,
-) -> (NodeId, ModuleId, SubstateKey) {
-=======
->>>>>>> 45425ee7
     let fake_pkg_address = PackageAddress::new_unchecked([node_id_seed; NodeId::LENGTH]);
     let fake_kvs_entry_id = vec![substate_offset_seed; substate_offset_seed as usize];
     SubstateHashChange::new(
