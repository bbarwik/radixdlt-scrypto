--- conflicted
+++ resolved
@@ -129,14 +129,6 @@
     CreateFungibleResourceWithOwner,
     CreateNonFungibleResource,
     CreateNonFungibleResourceWithOwner,
-<<<<<<< HEAD
-    CreateValidator,
-    RegisterValidator,
-    UnregisterValidator,
-    StakeValidator,
-    UnstakeValidator,
-=======
->>>>>>> b9ca1b66
 }
 
 #[derive(Debug, Clone, PartialEq, Eq)]
@@ -478,14 +470,6 @@
             "CREATE_NON_FUNGIBLE_RESOURCE_WITH_OWNER" => {
                 Ok(TokenKind::CreateNonFungibleResourceWithOwner)
             }
-<<<<<<< HEAD
-            "CREATE_VALIDATOR" => Ok(TokenKind::CreateValidator),
-            "REGISTER_VALIDATOR" => Ok(TokenKind::RegisterValidator),
-            "UNREGISTER_VALIDATOR" => Ok(TokenKind::UnregisterValidator),
-            "STAKE_VALIDATOR" => Ok(TokenKind::StakeValidator),
-            "UNSTAKE_VALIDATOR" => Ok(TokenKind::UnstakeValidator),
-=======
->>>>>>> b9ca1b66
 
             s @ _ => Err(LexerError::UnknownIdentifier(s.into())),
         }
