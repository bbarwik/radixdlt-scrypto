use radix_engine_interface::address::Bech32Decoder;
use radix_engine_interface::api::types::{
    BucketId, ComponentId, GlobalAddress, KeyValueStoreId, NativeFunctionIdent, NativeMethodIdent,
    ProofId, RENodeId, ResourceManagerFunction, ResourceManagerMethod, ScryptoFunctionIdent,
    ScryptoMethodIdent, ScryptoPackage, ScryptoReceiver,
};
use radix_engine_interface::crypto::{
    Blob, EcdsaSecp256k1PublicKey, EcdsaSecp256k1Signature, EddsaEd25519PublicKey,
    EddsaEd25519Signature, Hash,
};
use radix_engine_interface::data::{
    scrypto_decode, scrypto_encode, IndexedScryptoValue, ScryptoCustomTypeId, ScryptoCustomValue,
    ScryptoSborTypeId, ScryptoValue,
};
use radix_engine_interface::math::{Decimal, PreciseDecimal};
use radix_engine_interface::model::*;

use radix_engine_interface::core::Expression;
use sbor::rust::collections::BTreeSet;
use sbor::rust::collections::HashMap;
use sbor::rust::collections::IndexMap;
use sbor::rust::str::FromStr;
use sbor::type_id::*;
use sbor::*;

use crate::errors::*;
use crate::manifest::ast;
use crate::model::*;
use crate::validation::*;

#[macro_export]
macro_rules! args_from_value_vec {
    ($args: expr) => {{
        let input_struct = ::sbor::SborValue::Tuple { fields: $args };
        ::radix_engine_interface::data::scrypto_encode(&input_struct).unwrap()
    }};
}

#[derive(Debug, Clone, PartialEq, Eq)]
pub enum GeneratorError {
    InvalidType {
        expected_type: ast::Type,
        actual: ast::Type,
    },
    InvalidValue {
        expected_type: Vec<ast::Type>,
        actual: ast::Value,
    },
    InvalidPackageAddress(String),
    InvalidSystemAddress(String),
    InvalidComponentAddress(String),
    InvalidResourceAddress(String),
    InvalidDecimal(String),
    InvalidPreciseDecimal(String),
    InvalidHash(String),
    InvalidNodeId(String),
    InvalidKeyValueStoreId(String),
    InvalidVaultId(String),
    InvalidNonFungibleId(String),
    InvalidNonFungibleAddress(String),
    InvalidExpression(String),
    InvalidComponent(String),
    InvalidKeyValueStore(String),
    InvalidVault(String),
    InvalidEcdsaSecp256k1PublicKey(String),
    InvalidEcdsaSecp256k1Signature(String),
    InvalidEddsaEd25519PublicKey(String),
    InvalidEddsaEd25519Signature(String),
    InvalidBytesHex(String),
    SborEncodeError(EncodeError),
    BlobNotFound(String),
    NameResolverError(NameResolverError),
    IdValidationError(IdValidationError),
    InvalidBlobHash,
    ArgumentsDoNotMatchAbi,
    UnknownNativeFunction(String, String),
    UnknownMethod(String),
    InvalidGlobal(String),
}

#[derive(Debug, Clone, PartialEq, Eq)]
pub enum NameResolverError {
    UndefinedBucket(String),
    UndefinedProof(String),
    NamedAlreadyDefined(String),
}

pub struct NameResolver {
    named_buckets: HashMap<String, BucketId>,
    named_proofs: HashMap<String, ProofId>,
}

impl NameResolver {
    pub fn new() -> Self {
        Self {
            named_buckets: HashMap::new(),
            named_proofs: HashMap::new(),
        }
    }

    pub fn insert_bucket(
        &mut self,
        name: String,
        bucket_id: BucketId,
    ) -> Result<(), NameResolverError> {
        if self.named_buckets.contains_key(&name) || self.named_proofs.contains_key(&name) {
            Err(NameResolverError::NamedAlreadyDefined(name))
        } else {
            self.named_buckets.insert(name, bucket_id);
            Ok(())
        }
    }

    pub fn insert_proof(
        &mut self,
        name: String,
        proof_id: ProofId,
    ) -> Result<(), NameResolverError> {
        if self.named_buckets.contains_key(&name) || self.named_proofs.contains_key(&name) {
            Err(NameResolverError::NamedAlreadyDefined(name))
        } else {
            self.named_proofs.insert(name, proof_id);
            Ok(())
        }
    }

    pub fn resolve_bucket(&mut self, name: &str) -> Result<BucketId, NameResolverError> {
        match self.named_buckets.get(name).cloned() {
            Some(bucket_id) => Ok(bucket_id),
            None => Err(NameResolverError::UndefinedBucket(name.into())),
        }
    }

    pub fn resolve_proof(&mut self, name: &str) -> Result<ProofId, NameResolverError> {
        match self.named_proofs.get(name).cloned() {
            Some(proof_id) => Ok(proof_id),
            None => Err(NameResolverError::UndefinedProof(name.into())),
        }
    }
}

pub fn generate_manifest(
    instructions: &[ast::Instruction],
    bech32_decoder: &Bech32Decoder,
    blobs: IndexMap<Hash, Vec<u8>>,
) -> Result<TransactionManifest, GeneratorError> {
    let mut id_validator = IdValidator::new();
    let mut name_resolver = NameResolver::new();
    let mut output = Vec::new();

    for instruction in instructions {
        output.push(generate_instruction(
            instruction,
            &mut id_validator,
            &mut name_resolver,
            bech32_decoder,
            &blobs,
        )?);
    }

    Ok(TransactionManifest {
        instructions: output,
        blobs: blobs.into_values().collect(),
    })
}

pub fn generate_instruction(
    instruction: &ast::Instruction,
    id_validator: &mut IdValidator,
    resolver: &mut NameResolver,
    bech32_decoder: &Bech32Decoder,
    blobs: &IndexMap<Hash, Vec<u8>>,
) -> Result<Instruction, GeneratorError> {
    Ok(match instruction {
        ast::Instruction::TakeFromWorktop {
            resource_address,
            new_bucket,
        } => {
            let bucket_id = id_validator
                .new_bucket()
                .map_err(GeneratorError::IdValidationError)?;
            declare_bucket(new_bucket, resolver, bucket_id)?;

            Instruction::TakeFromWorktop {
                resource_address: generate_resource_address(resource_address, bech32_decoder)?,
            }
        }
        ast::Instruction::TakeFromWorktopByAmount {
            amount,
            resource_address,
            new_bucket,
        } => {
            let bucket_id = id_validator
                .new_bucket()
                .map_err(GeneratorError::IdValidationError)?;
            declare_bucket(new_bucket, resolver, bucket_id)?;

            Instruction::TakeFromWorktopByAmount {
                amount: generate_decimal(amount)?,
                resource_address: generate_resource_address(resource_address, bech32_decoder)?,
            }
        }
        ast::Instruction::TakeFromWorktopByIds {
            ids,
            resource_address,
            new_bucket,
        } => {
            let bucket_id = id_validator
                .new_bucket()
                .map_err(GeneratorError::IdValidationError)?;
            declare_bucket(new_bucket, resolver, bucket_id)?;

            Instruction::TakeFromWorktopByIds {
                ids: generate_non_fungible_ids(ids)?,
                resource_address: generate_resource_address(resource_address, bech32_decoder)?,
            }
        }
        ast::Instruction::ReturnToWorktop { bucket } => {
            let bucket_id = generate_bucket(bucket, resolver)?;
            id_validator
                .drop_bucket(bucket_id)
                .map_err(GeneratorError::IdValidationError)?;
            Instruction::ReturnToWorktop { bucket_id }
        }
        ast::Instruction::AssertWorktopContains { resource_address } => {
            Instruction::AssertWorktopContains {
                resource_address: generate_resource_address(resource_address, bech32_decoder)?,
            }
        }
        ast::Instruction::AssertWorktopContainsByAmount {
            amount,
            resource_address,
        } => Instruction::AssertWorktopContainsByAmount {
            amount: generate_decimal(amount)?,
            resource_address: generate_resource_address(resource_address, bech32_decoder)?,
        },
        ast::Instruction::AssertWorktopContainsByIds {
            ids,
            resource_address,
        } => Instruction::AssertWorktopContainsByIds {
            ids: generate_non_fungible_ids(ids)?,
            resource_address: generate_resource_address(resource_address, bech32_decoder)?,
        },
        ast::Instruction::PopFromAuthZone { new_proof } => {
            let proof_id = id_validator
                .new_proof(ProofKind::AuthZoneProof)
                .map_err(GeneratorError::IdValidationError)?;
            declare_proof(new_proof, resolver, proof_id)?;

            Instruction::PopFromAuthZone
        }
        ast::Instruction::PushToAuthZone { proof } => {
            let proof_id = generate_proof(proof, resolver)?;
            id_validator
                .drop_proof(proof_id)
                .map_err(GeneratorError::IdValidationError)?;
            Instruction::PushToAuthZone { proof_id }
        }
        ast::Instruction::ClearAuthZone => Instruction::ClearAuthZone,

        ast::Instruction::CreateProofFromAuthZone {
            resource_address,
            new_proof,
        } => {
            let resource_address = generate_resource_address(resource_address, bech32_decoder)?;
            let proof_id = id_validator
                .new_proof(ProofKind::AuthZoneProof)
                .map_err(GeneratorError::IdValidationError)?;
            declare_proof(new_proof, resolver, proof_id)?;

            Instruction::CreateProofFromAuthZone { resource_address }
        }
        ast::Instruction::CreateProofFromAuthZoneByAmount {
            amount,
            resource_address,
            new_proof,
        } => {
            let amount = generate_decimal(amount)?;
            let resource_address = generate_resource_address(resource_address, bech32_decoder)?;
            let proof_id = id_validator
                .new_proof(ProofKind::AuthZoneProof)
                .map_err(GeneratorError::IdValidationError)?;
            declare_proof(new_proof, resolver, proof_id)?;

            Instruction::CreateProofFromAuthZoneByAmount {
                amount,
                resource_address,
            }
        }
        ast::Instruction::CreateProofFromAuthZoneByIds {
            ids,
            resource_address,
            new_proof,
        } => {
            let ids = generate_non_fungible_ids(ids)?;
            let resource_address = generate_resource_address(resource_address, bech32_decoder)?;
            let proof_id = id_validator
                .new_proof(ProofKind::AuthZoneProof)
                .map_err(GeneratorError::IdValidationError)?;
            declare_proof(new_proof, resolver, proof_id)?;

            Instruction::CreateProofFromAuthZoneByIds {
                ids,
                resource_address,
            }
        }
        ast::Instruction::CreateProofFromBucket { bucket, new_proof } => {
            let bucket_id = generate_bucket(bucket, resolver)?;
            let proof_id = id_validator
                .new_proof(ProofKind::BucketProof(bucket_id))
                .map_err(GeneratorError::IdValidationError)?;
            declare_proof(new_proof, resolver, proof_id)?;

            Instruction::CreateProofFromBucket { bucket_id }
        }
        ast::Instruction::CloneProof { proof, new_proof } => {
            let proof_id = generate_proof(proof, resolver)?;
            let proof_id2 = id_validator
                .clone_proof(proof_id)
                .map_err(GeneratorError::IdValidationError)?;
            declare_proof(new_proof, resolver, proof_id2)?;

            Instruction::CloneProof { proof_id }
        }
        ast::Instruction::DropProof { proof } => {
            let proof_id = generate_proof(proof, resolver)?;
            id_validator
                .drop_proof(proof_id)
                .map_err(GeneratorError::IdValidationError)?;
            Instruction::DropProof { proof_id }
        }
        ast::Instruction::DropAllProofs => {
            id_validator
                .drop_all_proofs()
                .map_err(GeneratorError::IdValidationError)?;
            Instruction::DropAllProofs
        }
        ast::Instruction::CallFunction {
            package_address,
            blueprint_name,
            function_name,
            args,
        } => {
            let package_address = generate_package_address(package_address, bech32_decoder)?;
            let blueprint_name = generate_string(&blueprint_name)?;
            let function_name = generate_string(&function_name)?;
            let args = generate_args(args, resolver, bech32_decoder, blobs)?;
            let mut fields = Vec::new();
            for arg in &args {
                let validated_arg = IndexedScryptoValue::from_slice(arg).unwrap();
                id_validator
                    .move_resources(&validated_arg)
                    .map_err(GeneratorError::IdValidationError)?;
                fields.push(validated_arg.dom);
            }

            Instruction::CallFunction {
                function_ident: ScryptoFunctionIdent {
                    package: ScryptoPackage::Global(package_address),
                    blueprint_name,
                    function_name,
                },
                args: args_from_value_vec!(fields),
            }
        }
        ast::Instruction::CallMethod {
            receiver,
            method,
            args,
        } => {
            let receiver = generate_scrypto_receiver(receiver, bech32_decoder)?;
            let method_name = generate_string(&method)?;
            let args = generate_args(args, resolver, bech32_decoder, blobs)?;
            let mut fields = Vec::new();
            for arg in &args {
                let validated_arg = IndexedScryptoValue::from_slice(arg).unwrap();
                id_validator
                    .move_resources(&validated_arg)
                    .map_err(GeneratorError::IdValidationError)?;
                fields.push(validated_arg.dom);
            }

            Instruction::CallMethod {
                method_ident: ScryptoMethodIdent {
                    receiver,
                    method_name,
                },
                args: args_from_value_vec!(fields),
            }
        }
        ast::Instruction::CallNativeFunction {
            blueprint_name,
            function_name,
            args,
        } => {
            let blueprint_name = generate_string(&blueprint_name)?;
            let function_name = generate_string(&function_name)?;
            let args = generate_args(args, resolver, bech32_decoder, blobs)?;
            let mut fields = Vec::new();
            for arg in &args {
                let validated_arg = IndexedScryptoValue::from_slice(arg).unwrap();
                id_validator
                    .move_resources(&validated_arg)
                    .map_err(GeneratorError::IdValidationError)?;
                fields.push(validated_arg.dom);
            }

            Instruction::CallNativeFunction {
                function_ident: NativeFunctionIdent {
                    blueprint_name,
                    function_name,
                },
                args: args_from_value_vec!(fields),
            }
        }
        ast::Instruction::CallNativeMethod {
            receiver,
            method,
            args,
        } => {
            let receiver = generate_receiver(receiver, bech32_decoder, resolver)?;
            let method_name = generate_string(&method)?;
            let args = generate_args(args, resolver, bech32_decoder, blobs)?;
            let mut fields = Vec::new();
            for arg in &args {
                let validated_arg = IndexedScryptoValue::from_slice(arg).unwrap();
                id_validator
                    .move_resources(&validated_arg)
                    .map_err(GeneratorError::IdValidationError)?;
                fields.push(validated_arg.dom);
            }

            Instruction::CallNativeMethod {
                method_ident: NativeMethodIdent {
                    receiver,
                    method_name,
                },
                args: args_from_value_vec!(fields),
            }
        }

        ast::Instruction::PublishPackageWithOwner {
            code,
            abi,
            owner_badge,
        } => Instruction::PublishPackageWithOwner {
            code: generate_blob(code, blobs)?,
            abi: generate_blob(abi, blobs)?,
            owner_badge: generate_non_fungible_address(owner_badge, bech32_decoder)?,
        },
        ast::Instruction::CreateResource {
            resource_type,
            metadata,
            access_rules,
            mint_params,
        } => {
            // Generates call data
            let mut args = Vec::new();
            for arg in [
                generate_value(resource_type, None, resolver, bech32_decoder, blobs)?,
                generate_value(metadata, None, resolver, bech32_decoder, blobs)?,
                generate_value(access_rules, None, resolver, bech32_decoder, blobs)?,
                generate_value(mint_params, None, resolver, bech32_decoder, blobs)?,
            ] {
                let validated_arg = IndexedScryptoValue::from_value(arg)
                    .expect("Failed to convert value into IndexedScryptoValue");
                id_validator
                    .move_resources(&validated_arg)
                    .map_err(GeneratorError::IdValidationError)?;
                args.push(validated_arg.dom);
            }
            let args = args_from_value_vec!(args);

            // Check if call data matches ABI
            if scrypto_decode::<ResourceManagerCreateInvocation>(&args).is_err() {
                return Err(GeneratorError::ArgumentsDoNotMatchAbi);
            }

            Instruction::CallNativeFunction {
                function_ident: NativeFunctionIdent {
                    blueprint_name: "ResourceManager".to_owned(),
                    function_name: ResourceManagerFunction::Create.to_string(),
                },
                args,
            }
        }
        ast::Instruction::BurnBucket { bucket } => {
            let bucket_id = generate_bucket(bucket, resolver)?;
            Instruction::CallNativeFunction {
                function_ident: NativeFunctionIdent {
                    blueprint_name: "ResourceManager".to_owned(),
                    function_name: ResourceManagerFunction::BurnBucket.to_string(),
                },
                args: scrypto_encode(&ResourceManagerBucketBurnInvocation {
                    bucket: Bucket(bucket_id),
                })
                .unwrap(),
            }
        }
        ast::Instruction::MintFungible {
            resource_address,
            amount,
        } => {
            let resource_address = generate_resource_address(resource_address, bech32_decoder)?;
            let input = ResourceManagerMintInvocation {
                receiver: resource_address,
                mint_params: MintParams::Fungible {
                    amount: generate_decimal(amount)?,
                },
            };

            Instruction::CallNativeMethod {
                method_ident: NativeMethodIdent {
                    receiver: RENodeId::Global(GlobalAddress::Resource(resource_address)),
                    method_name: ResourceManagerMethod::Mint.to_string(),
                },
                args: scrypto_encode(&input).unwrap(),
            }
        }
    })
}

#[macro_export]
macro_rules! invalid_type {
    ( $v:expr, $($exp:expr),+ ) => {
        Err(GeneratorError::InvalidValue {
            expected_type: vec!($($exp),+),
            actual: $v.clone(),
        })
    };
}

fn generate_args(
    values: &Vec<ast::Value>,
    resolver: &mut NameResolver,
    bech32_decoder: &Bech32Decoder,
    blobs: &IndexMap<Hash, Vec<u8>>,
) -> Result<Vec<Vec<u8>>, GeneratorError> {
    let mut result = Vec::new();
    for v in values {
        let value = generate_value(v, None, resolver, bech32_decoder, blobs)?;

        result.push(scrypto_encode(&value).map_err(|err| GeneratorError::SborEncodeError(err))?);
    }
    Ok(result)
}

fn generate_string(value: &ast::Value) -> Result<String, GeneratorError> {
    match value {
        ast::Value::String(s) => Ok(s.into()),
        v => invalid_type!(v, ast::Type::String),
    }
}

fn generate_decimal(value: &ast::Value) -> Result<Decimal, GeneratorError> {
    match value {
        ast::Value::Decimal(inner) => match &**inner {
            ast::Value::String(s) => {
                Decimal::from_str(s).map_err(|_| GeneratorError::InvalidDecimal(s.into()))
            }
            v => invalid_type!(v, ast::Type::String),
        },
        v => invalid_type!(v, ast::Type::Decimal),
    }
}

fn generate_precise_decimal(value: &ast::Value) -> Result<PreciseDecimal, GeneratorError> {
    match value {
        ast::Value::PreciseDecimal(inner) => match &**inner {
            ast::Value::String(s) => PreciseDecimal::from_str(s)
                .map_err(|_| GeneratorError::InvalidPreciseDecimal(s.into())),
            v => invalid_type!(v, ast::Type::String),
        },
        v => invalid_type!(v, ast::Type::Decimal),
    }
}

fn generate_ecdsa_secp256k1_public_key(
    value: &ast::Value,
) -> Result<EcdsaSecp256k1PublicKey, GeneratorError> {
    match value {
        ast::Value::EcdsaSecp256k1PublicKey(inner) => match &**inner {
            ast::Value::String(s) => EcdsaSecp256k1PublicKey::from_str(s)
                .map_err(|_| GeneratorError::InvalidEcdsaSecp256k1PublicKey(s.into())),
            v => invalid_type!(v, ast::Type::String),
        },
        v => invalid_type!(v, ast::Type::EcdsaSecp256k1PublicKey),
    }
}

fn generate_ecdsa_secp256k1_signature(
    value: &ast::Value,
) -> Result<EcdsaSecp256k1Signature, GeneratorError> {
    match value {
        ast::Value::EcdsaSecp256k1Signature(inner) => match &**inner {
            ast::Value::String(s) => EcdsaSecp256k1Signature::from_str(s)
                .map_err(|_| GeneratorError::InvalidEcdsaSecp256k1Signature(s.into())),
            v => invalid_type!(v, ast::Type::String),
        },
        v => invalid_type!(v, ast::Type::EcdsaSecp256k1Signature),
    }
}

fn generate_eddsa_ed25519_public_key(
    value: &ast::Value,
) -> Result<EddsaEd25519PublicKey, GeneratorError> {
    match value {
        ast::Value::EddsaEd25519PublicKey(inner) => match &**inner {
            ast::Value::String(s) => EddsaEd25519PublicKey::from_str(s)
                .map_err(|_| GeneratorError::InvalidEddsaEd25519PublicKey(s.into())),
            v => invalid_type!(v, ast::Type::String),
        },
        v => invalid_type!(v, ast::Type::EddsaEd25519PublicKey),
    }
}

fn generate_eddsa_ed25519_signature(
    value: &ast::Value,
) -> Result<EddsaEd25519Signature, GeneratorError> {
    match value {
        ast::Value::EddsaEd25519Signature(inner) => match &**inner {
            ast::Value::String(s) => EddsaEd25519Signature::from_str(s)
                .map_err(|_| GeneratorError::InvalidEddsaEd25519Signature(s.into())),
            v => invalid_type!(v, ast::Type::String),
        },
        v => invalid_type!(v, ast::Type::EddsaEd25519Signature),
    }
}

fn generate_package_address(
    value: &ast::Value,
    bech32_decoder: &Bech32Decoder,
) -> Result<PackageAddress, GeneratorError> {
    match value {
        ast::Value::PackageAddress(inner) => match &**inner {
            ast::Value::String(s) => bech32_decoder
                .validate_and_decode_package_address(s)
                .map_err(|_| GeneratorError::InvalidPackageAddress(s.into())),
            v => invalid_type!(v, ast::Type::String),
        },
        v => invalid_type!(v, ast::Type::PackageAddress),
    }
}

fn generate_system_address(
    value: &ast::Value,
    bech32_decoder: &Bech32Decoder,
) -> Result<SystemAddress, GeneratorError> {
    match value {
        ast::Value::SystemAddress(inner) => match &**inner {
            ast::Value::String(s) => bech32_decoder
                .validate_and_decode_system_address(s)
                .map_err(|_| GeneratorError::InvalidSystemAddress(s.into())),
            v => invalid_type!(v, ast::Type::String),
        },
        v => invalid_type!(v, ast::Type::SystemAddress),
    }
}

fn generate_component_address(
    value: &ast::Value,
    bech32_decoder: &Bech32Decoder,
) -> Result<ComponentAddress, GeneratorError> {
    match value {
        ast::Value::ComponentAddress(inner) => match &**inner {
            ast::Value::String(s) => bech32_decoder
                .validate_and_decode_component_address(s)
                .map_err(|_| GeneratorError::InvalidComponentAddress(s.into())),
            v => invalid_type!(v, ast::Type::String),
        },
        v => invalid_type!(v, ast::Type::ComponentAddress),
    }
}

fn generate_resource_address_internal(
    value: &ast::Value,
    bech32_decoder: &Bech32Decoder,
) -> Result<ResourceAddress, GeneratorError> {
    match value {
        ast::Value::String(s) => bech32_decoder
            .validate_and_decode_resource_address(s)
            .map_err(|_| GeneratorError::InvalidResourceAddress(s.into())),
        v => invalid_type!(v, ast::Type::String),
    }
}

fn generate_resource_address(
    value: &ast::Value,
    bech32_decoder: &Bech32Decoder,
) -> Result<ResourceAddress, GeneratorError> {
    match value {
        ast::Value::ResourceAddress(inner) => {
            generate_resource_address_internal(inner, bech32_decoder)
        }
        v => invalid_type!(v, ast::Type::ResourceAddress),
    }
}

fn generate_scrypto_receiver(
    receiver: &ast::ScryptoReceiver,
    bech32_decoder: &Bech32Decoder,
) -> Result<ScryptoReceiver, GeneratorError> {
    match receiver {
        ast::ScryptoReceiver::Global(v) => match v {
            ast::Value::String(s) => Ok(ScryptoReceiver::Global(
                bech32_decoder
                    .validate_and_decode_component_address(&s)
                    .map_err(|_| GeneratorError::InvalidResourceAddress(s.to_owned()))?,
            )),
            v => invalid_type!(v, ast::Type::String),
        },
        ast::ScryptoReceiver::Component(v) => Ok(ScryptoReceiver::Component(generate_node_id(v)?)),
    }
}

fn generate_receiver(
    receiver: &ast::Receiver,
    bech32_decoder: &Bech32Decoder,
    resolver: &mut NameResolver,
) -> Result<RENodeId, GeneratorError> {
    match receiver {
        ast::Receiver::Ref(re_node) => Ok(generate_re_node_id(re_node, bech32_decoder, resolver)?),
    }
}

fn generate_re_node_id(
    re_node: &ast::RENode,
    bech32_decoder: &Bech32Decoder,
    resolver: &mut NameResolver,
) -> Result<RENodeId, GeneratorError> {
    match re_node {
        ast::RENode::Bucket(value) => {
            let bucket_id = match value {
                ast::Value::U32(n) => Ok(*n),
                ast::Value::String(s) => resolver
                    .resolve_bucket(&s)
                    .map_err(GeneratorError::NameResolverError),
                v => invalid_type!(v, ast::Type::U32, ast::Type::String),
            }?;

            Ok(RENodeId::Bucket(bucket_id))
        }
        ast::RENode::Proof(value) => {
            let bucket_id = match value {
                ast::Value::U32(n) => Ok(*n),
                ast::Value::String(s) => resolver
                    .resolve_proof(&s)
                    .map_err(GeneratorError::NameResolverError),
                v => invalid_type!(v, ast::Type::U32, ast::Type::String),
            }?;

            Ok(RENodeId::Bucket(bucket_id))
        }
        ast::RENode::AuthZoneStack(value) => {
            let auth_zone_id = match value {
                ast::Value::U32(v) => Ok(*v),
                v => invalid_type!(v, ast::Type::U32),
            }?;
            Ok(RENodeId::AuthZoneStack(auth_zone_id))
        }
        ast::RENode::Worktop => Ok(RENodeId::Worktop),
        ast::RENode::KeyValueStore(node_id) => {
            Ok(RENodeId::KeyValueStore(generate_node_id(node_id)?))
        }
        ast::RENode::NonFungibleStore(node_id) => {
            Ok(RENodeId::NonFungibleStore(generate_node_id(node_id)?))
        }
        ast::RENode::Component(node_id) => Ok(RENodeId::Component(generate_node_id(node_id)?)),
        ast::RENode::EpochManager(node_id) => {
            Ok(RENodeId::EpochManager(generate_node_id(node_id)?))
        }
        ast::RENode::Clock(node_id) => Ok(RENodeId::Clock(generate_node_id(node_id)?)),
        ast::RENode::Vault(node_id) => Ok(RENodeId::Vault(generate_node_id(node_id)?)),
        ast::RENode::ResourceManager(node_id) => {
            Ok(RENodeId::ResourceManager(generate_node_id(node_id)?))
        }
        ast::RENode::Package(node_id) => Ok(RENodeId::Package(generate_node_id(node_id)?)),
        ast::RENode::Global(value) => match value {
            ast::Value::String(s) => bech32_decoder
                .validate_and_decode_package_address(s)
                .map(|a| RENodeId::Global(GlobalAddress::Package(a)))
                .or_else(|_| {
                    bech32_decoder
                        .validate_and_decode_component_address(s)
                        .map(|a| RENodeId::Global(GlobalAddress::Component(a)))
                })
                .or_else(|_| {
                    bech32_decoder
                        .validate_and_decode_resource_address(s)
                        .map(|a| RENodeId::Global(GlobalAddress::Resource(a)))
                })
                .map_err(|_| GeneratorError::InvalidGlobal(s.into())),
            v => return invalid_type!(v, ast::Type::String),
        },
    }
}

fn generate_node_id(node_id: &ast::Value) -> Result<[u8; 36], GeneratorError> {
    match node_id {
        ast::Value::String(s) => {
            if s.len() != 72 {
                return Err(GeneratorError::InvalidNodeId(s.into()));
            }
            let mut buf = [0u8; 36];
            hex::decode_to_slice(s, &mut buf)
                .map_err(|_| GeneratorError::InvalidNodeId(s.into()))?;
            Ok(buf)
        }
        v => invalid_type!(v, ast::Type::String),
    }
}

fn generate_hash(value: &ast::Value) -> Result<Hash, GeneratorError> {
    match value {
        ast::Value::Hash(inner) => match &**inner {
            ast::Value::String(s) => {
                Hash::from_str(s).map_err(|_| GeneratorError::InvalidHash(s.into()))
            }
            v => invalid_type!(v, ast::Type::String),
        },
        v => invalid_type!(v, ast::Type::Hash),
    }
}

fn generate_component_id(value: &ast::Value) -> Result<ComponentId, GeneratorError> {
    match value {
        ast::Value::Component(inner) => match &**inner {
            ast::Value::String(s) => hex::decode(s)
                .map_err(|_| GeneratorError::InvalidComponent(s.into()))
                .and_then(|x| {
                    x.try_into()
                        .map_err(|_| GeneratorError::InvalidComponent(s.into()))
                }),
            v => invalid_type!(v, ast::Type::String),
        },
        v => invalid_type!(v, ast::Type::Component),
    }
}

fn generate_key_value_store_id(value: &ast::Value) -> Result<KeyValueStoreId, GeneratorError> {
    match value {
        ast::Value::KeyValueStore(inner) => match &**inner {
            ast::Value::String(s) => hex::decode(s)
                .map_err(|_| GeneratorError::InvalidComponent(s.into()))
                .and_then(|x| {
                    x.try_into()
                        .map_err(|_| GeneratorError::InvalidComponent(s.into()))
                }),
            v => invalid_type!(v, ast::Type::String),
        },
        v => invalid_type!(v, ast::Type::KeyValueStore),
    }
}

fn declare_bucket(
    value: &ast::Value,
    resolver: &mut NameResolver,
    bucket_id: BucketId,
) -> Result<(), GeneratorError> {
    match value {
        ast::Value::Bucket(inner) => match &**inner {
            ast::Value::String(name) => resolver
                .insert_bucket(name.to_string(), bucket_id)
                .map_err(GeneratorError::NameResolverError),
            v => invalid_type!(v, ast::Type::String),
        },
        v => invalid_type!(v, ast::Type::Bucket),
    }
}

fn generate_bucket(
    value: &ast::Value,
    resolver: &mut NameResolver,
) -> Result<BucketId, GeneratorError> {
    match value {
        ast::Value::Bucket(inner) => match &**inner {
            ast::Value::U32(n) => Ok(*n),
            ast::Value::String(s) => resolver
                .resolve_bucket(&s)
                .map_err(GeneratorError::NameResolverError),
            v => invalid_type!(v, ast::Type::U32, ast::Type::String),
        },
        v => invalid_type!(v, ast::Type::Bucket),
    }
}

fn declare_proof(
    value: &ast::Value,
    resolver: &mut NameResolver,
    proof_id: ProofId,
) -> Result<(), GeneratorError> {
    match value {
        ast::Value::Proof(inner) => match &**inner {
            ast::Value::String(name) => resolver
                .insert_proof(name.to_string(), proof_id)
                .map_err(GeneratorError::NameResolverError),
            v => invalid_type!(v, ast::Type::String),
        },
        v => invalid_type!(v, ast::Type::Proof),
    }
}

fn generate_proof(
    value: &ast::Value,
    resolver: &mut NameResolver,
) -> Result<ProofId, GeneratorError> {
    match value {
        ast::Value::Proof(inner) => match &**inner {
            ast::Value::U32(n) => Ok(*n),
            ast::Value::String(s) => resolver
                .resolve_proof(&s)
                .map_err(GeneratorError::NameResolverError),
            v => invalid_type!(v, ast::Type::U32, ast::Type::String),
        },
        v => invalid_type!(v, ast::Type::Proof),
    }
}

fn generate_vault(value: &ast::Value) -> Result<Vault, GeneratorError> {
    match value {
        ast::Value::Vault(inner) => match &**inner {
            ast::Value::String(s) => {
                Vault::from_str(s).map_err(|_| GeneratorError::InvalidVault(s.into()))
            }
            v => invalid_type!(v, ast::Type::String),
        },
        v => invalid_type!(v, ast::Type::Vault),
    }
}

fn generate_non_fungible_id_internal(value: &ast::Value) -> Result<NonFungibleId, GeneratorError> {
    let non_fungible_id = match value {
        ast::Value::U32(u) => NonFungibleId::U32(*u),
        ast::Value::U64(u) => NonFungibleId::U64(*u),
        ast::Value::U128(u) => NonFungibleId::UUID(*u),
        ast::Value::String(s) => NonFungibleId::String(s.clone()),
        ast::Value::Bytes(v) => NonFungibleId::Bytes(generate_byte_vec_from_hex(v)?),
        v => invalid_type!(
            v,
            ast::Type::U32,
            ast::Type::U64,
            ast::Type::U128,
            ast::Type::String,
            ast::Type::Bytes
        )?,
    };
    non_fungible_id.validate_contents().map_err(|_| {
        GeneratorError::InvalidNonFungibleId(non_fungible_id.to_combined_simple_string())
    })?;
    Ok(non_fungible_id)
}

fn generate_non_fungible_id(value: &ast::Value) -> Result<NonFungibleId, GeneratorError> {
    match value {
        ast::Value::NonFungibleId(inner) => generate_non_fungible_id_internal(inner),
        v => invalid_type!(v, ast::Type::NonFungibleId),
    }
}

fn generate_non_fungible_address(
    value: &ast::Value,
    bech32_decoder: &Bech32Decoder,
) -> Result<NonFungibleAddress, GeneratorError> {
    match value {
        ast::Value::NonFungibleAddress(value1, value2) => {
            let resource_address = generate_resource_address_internal(&value1, bech32_decoder)?;
            let nfid = generate_non_fungible_id_internal(&value2)?;
            Ok(NonFungibleAddress::new(resource_address, nfid))
        }
        v => invalid_type!(v, ast::Type::NonFungibleAddress),
    }
}

fn generate_expression(value: &ast::Value) -> Result<Expression, GeneratorError> {
    match value {
        ast::Value::Expression(inner) => match &**inner {
            ast::Value::String(s) => {
                Expression::from_str(s).map_err(|_| GeneratorError::InvalidExpression(s.into()))
            }
            v => invalid_type!(v, ast::Type::String),
        },
        v => invalid_type!(v, ast::Type::Expression),
    }
}

fn generate_blob(
    value: &ast::Value,
    blobs: &IndexMap<Hash, Vec<u8>>,
) -> Result<Blob, GeneratorError> {
    match value {
        ast::Value::Blob(inner) => match &**inner {
            ast::Value::String(s) => {
                let hash = Hash::from_str(s).map_err(|_| GeneratorError::InvalidBlobHash)?;
                blobs
                    .get(&hash)
                    .ok_or(GeneratorError::BlobNotFound(s.clone()))?;
                Ok(Blob(hash))
            }
            v => invalid_type!(v, ast::Type::String),
        },
        v => invalid_type!(v, ast::Type::Blob),
    }
}

fn generate_non_fungible_ids(
    value: &ast::Value,
) -> Result<BTreeSet<NonFungibleId>, GeneratorError> {
    match value {
        ast::Value::Array(kind, values) => {
            if kind != &ast::Type::NonFungibleId {
                return Err(GeneratorError::InvalidType {
                    expected_type: ast::Type::String,
                    actual: kind.clone(),
                });
            }

            values.iter().map(|v| generate_non_fungible_id(v)).collect()
        }
        v => invalid_type!(v, ast::Type::Array),
    }
}

<<<<<<< HEAD
fn generate_byte_vec_from_hex(value: &ast::Value) -> Result<Vec<u8>, GeneratorError> {
    let bytes = match value {
        ast::Value::String(s) => {
            hex::decode(s).map_err(|_| GeneratorError::InvalidBytesHex(s.to_owned()))?
        }
        v => invalid_type!(v, ast::Type::String)?,
    };
    Ok(bytes)
}

fn generate_value(
=======
pub fn generate_value(
>>>>>>> b88dc340
    value: &ast::Value,
    expected: Option<ast::Type>,
    resolver: &mut NameResolver,
    bech32_decoder: &Bech32Decoder,
    blobs: &IndexMap<Hash, Vec<u8>>,
) -> Result<ScryptoValue, GeneratorError> {
    if let Some(ty) = expected {
        if ty != value.kind() {
            return Err(GeneratorError::InvalidValue {
                expected_type: vec![ty],
                actual: value.clone(),
            });
        }
    }

    match value {
        // ==============
        // Basic types
        // ==============
        ast::Value::Unit => Ok(SborValue::Unit),
        ast::Value::Bool(value) => Ok(SborValue::Bool { value: *value }),
        ast::Value::I8(value) => Ok(SborValue::I8 { value: *value }),
        ast::Value::I16(value) => Ok(SborValue::I16 { value: *value }),
        ast::Value::I32(value) => Ok(SborValue::I32 { value: *value }),
        ast::Value::I64(value) => Ok(SborValue::I64 { value: *value }),
        ast::Value::I128(value) => Ok(SborValue::I128 { value: *value }),
        ast::Value::U8(value) => Ok(SborValue::U8 { value: *value }),
        ast::Value::U16(value) => Ok(SborValue::U16 { value: *value }),
        ast::Value::U32(value) => Ok(SborValue::U32 { value: *value }),
        ast::Value::U64(value) => Ok(SborValue::U64 { value: *value }),
        ast::Value::U128(value) => Ok(SborValue::U128 { value: *value }),
        ast::Value::String(value) => Ok(SborValue::String {
            value: value.clone(),
        }),
        ast::Value::Tuple(fields) => Ok(SborValue::Tuple {
            fields: generate_singletons(fields, None, resolver, bech32_decoder, blobs)?,
        }),
        ast::Value::Enum(discriminator, fields) => Ok(SborValue::Enum {
            discriminator: discriminator.clone(),
            fields: generate_singletons(fields, None, resolver, bech32_decoder, blobs)?,
        }),
        ast::Value::Array(element_type, elements) => Ok(SborValue::Array {
            element_type_id: generate_type_id(element_type),
            elements: generate_singletons(
                elements,
                Some(*element_type),
                resolver,
                bech32_decoder,
                blobs,
            )?,
        }),
        // ==============
        // Aliases
        // ==============
        ast::Value::Some(value) => Ok(SborValue::Enum {
            discriminator: "Some".to_owned(),
            fields: vec![generate_value(
                value,
                None,
                resolver,
                bech32_decoder,
                blobs,
            )?],
        }),
        ast::Value::None => Ok(SborValue::Enum {
            discriminator: "None".to_owned(),
            fields: vec![],
        }),
        ast::Value::Ok(value) => Ok(SborValue::Enum {
            discriminator: "Ok".to_owned(),
            fields: vec![generate_value(
                value,
                None,
                resolver,
                bech32_decoder,
                blobs,
            )?],
        }),
        ast::Value::Err(value) => Ok(SborValue::Enum {
            discriminator: "Err".to_owned(),
            fields: vec![generate_value(
                value,
                None,
                resolver,
                bech32_decoder,
                blobs,
            )?],
        }),
        ast::Value::Bytes(value) => {
            let bytes = generate_byte_vec_from_hex(value)?;
            Ok(SborValue::Array {
                element_type_id: SborTypeId::U8,
                elements: bytes.iter().map(|i| SborValue::U8 { value: *i }).collect(),
            })
        }
        // ==============
        // Custom Types
        // ==============
        ast::Value::PackageAddress(_) => {
            generate_package_address(value, bech32_decoder).map(|v| SborValue::Custom {
                value: ScryptoCustomValue::PackageAddress(v),
            })
        }
        ast::Value::SystemAddress(_) => {
            generate_system_address(value, bech32_decoder).map(|v| SborValue::Custom {
                value: ScryptoCustomValue::SystemAddress(v),
            })
        }
        ast::Value::ComponentAddress(_) => {
            generate_component_address(value, bech32_decoder).map(|v| SborValue::Custom {
                value: ScryptoCustomValue::ComponentAddress(v),
            })
        }
        ast::Value::ResourceAddress(_) => {
            generate_resource_address(value, bech32_decoder).map(|v| SborValue::Custom {
                value: ScryptoCustomValue::ResourceAddress(v),
            })
        }

        ast::Value::Component(_) => generate_component_id(value).map(|v| SborValue::Custom {
            value: ScryptoCustomValue::Component(v),
        }),
        ast::Value::KeyValueStore(_) => {
            generate_key_value_store_id(value).map(|v| SborValue::Custom {
                value: ScryptoCustomValue::KeyValueStore(v),
            })
        }
        ast::Value::Bucket(_) => generate_bucket(value, resolver).map(|v| SborValue::Custom {
            value: ScryptoCustomValue::Bucket(v),
        }),
        ast::Value::Proof(_) => generate_proof(value, resolver).map(|v| SborValue::Custom {
            value: ScryptoCustomValue::Proof(v),
        }),
        ast::Value::Vault(_) => generate_vault(value).map(|v| SborValue::Custom {
            value: ScryptoCustomValue::Vault(v.0),
        }),

        ast::Value::Expression(_) => generate_expression(value).map(|v| SborValue::Custom {
            value: ScryptoCustomValue::Expression(v),
        }),
        ast::Value::Blob(_) => generate_blob(value, blobs).map(|v| SborValue::Custom {
            value: ScryptoCustomValue::Blob(v),
        }),
        ast::Value::NonFungibleAddress(_, _) => {
            generate_non_fungible_address(value, bech32_decoder).map(|v| SborValue::Custom {
                value: ScryptoCustomValue::NonFungibleAddress(v),
            })
        }

        ast::Value::Hash(_) => generate_hash(value).map(|v| SborValue::Custom {
            value: ScryptoCustomValue::Hash(v),
        }),
        ast::Value::Decimal(_) => generate_decimal(value).map(|v| SborValue::Custom {
            value: ScryptoCustomValue::Decimal(v),
        }),
        ast::Value::PreciseDecimal(_) => {
            generate_precise_decimal(value).map(|v| SborValue::Custom {
                value: ScryptoCustomValue::PreciseDecimal(v),
            })
        }
        ast::Value::EcdsaSecp256k1PublicKey(_) => {
            generate_ecdsa_secp256k1_public_key(value).map(|v| SborValue::Custom {
                value: ScryptoCustomValue::EcdsaSecp256k1PublicKey(v),
            })
        }
        ast::Value::EcdsaSecp256k1Signature(_) => {
            generate_ecdsa_secp256k1_signature(value).map(|v| SborValue::Custom {
                value: ScryptoCustomValue::EcdsaSecp256k1Signature(v),
            })
        }
        ast::Value::EddsaEd25519PublicKey(_) => {
            generate_eddsa_ed25519_public_key(value).map(|v| SborValue::Custom {
                value: ScryptoCustomValue::EddsaEd25519PublicKey(v),
            })
        }
        ast::Value::EddsaEd25519Signature(_) => {
            generate_eddsa_ed25519_signature(value).map(|v| SborValue::Custom {
                value: ScryptoCustomValue::EddsaEd25519Signature(v),
            })
        }
        ast::Value::NonFungibleId(_) => {
            generate_non_fungible_id(value).map(|v| SborValue::Custom {
                value: ScryptoCustomValue::NonFungibleId(v),
            })
        }
    }
}

fn generate_singletons(
    elements: &Vec<ast::Value>,
    ty: Option<ast::Type>,
    resolver: &mut NameResolver,
    bech32_decoder: &Bech32Decoder,
    blobs: &IndexMap<Hash, Vec<u8>>,
) -> Result<Vec<ScryptoValue>, GeneratorError> {
    let mut result = vec![];
    for element in elements {
        result.push(generate_value(
            element,
            ty,
            resolver,
            bech32_decoder,
            blobs,
        )?);
    }
    Ok(result)
}

fn generate_type_id(ty: &ast::Type) -> ScryptoSborTypeId {
    match ty {
        ast::Type::Unit => SborTypeId::Unit,
        ast::Type::Bool => SborTypeId::Bool,
        ast::Type::I8 => SborTypeId::I8,
        ast::Type::I16 => SborTypeId::I16,
        ast::Type::I32 => SborTypeId::I32,
        ast::Type::I64 => SborTypeId::I64,
        ast::Type::I128 => SborTypeId::I128,
        ast::Type::U8 => SborTypeId::U8,
        ast::Type::U16 => SborTypeId::U16,
        ast::Type::U32 => SborTypeId::U32,
        ast::Type::U64 => SborTypeId::U64,
        ast::Type::U128 => SborTypeId::U128,
        ast::Type::String => SborTypeId::String,
        ast::Type::Enum => SborTypeId::Enum,
        ast::Type::Array => SborTypeId::Array,
        ast::Type::Tuple => SborTypeId::Tuple,

        // Globals
        ast::Type::PackageAddress => SborTypeId::Custom(ScryptoCustomTypeId::PackageAddress),
        ast::Type::ComponentAddress => SborTypeId::Custom(ScryptoCustomTypeId::ComponentAddress),
        ast::Type::ResourceAddress => SborTypeId::Custom(ScryptoCustomTypeId::ResourceAddress),
        ast::Type::SystemAddress => SborTypeId::Custom(ScryptoCustomTypeId::SystemAddress),

        // RE Nodes
        ast::Type::Component => SborTypeId::Custom(ScryptoCustomTypeId::Component),
        ast::Type::KeyValueStore => SborTypeId::Custom(ScryptoCustomTypeId::KeyValueStore),
        ast::Type::Bucket => SborTypeId::Custom(ScryptoCustomTypeId::Bucket),
        ast::Type::Proof => SborTypeId::Custom(ScryptoCustomTypeId::Proof),
        ast::Type::Vault => SborTypeId::Custom(ScryptoCustomTypeId::Vault),

        // Other interpreted types
        ast::Type::Expression => SborTypeId::Custom(ScryptoCustomTypeId::Expression),
        ast::Type::Blob => SborTypeId::Custom(ScryptoCustomTypeId::Blob),
        ast::Type::NonFungibleAddress => {
            SborTypeId::Custom(ScryptoCustomTypeId::NonFungibleAddress)
        }

        // Uninterpreted=> SborTypeId::Custom(ScryptoCustomTypeId::Decimal),
        ast::Type::Hash => SborTypeId::Custom(ScryptoCustomTypeId::Hash),
        ast::Type::EcdsaSecp256k1PublicKey => {
            SborTypeId::Custom(ScryptoCustomTypeId::EcdsaSecp256k1PublicKey)
        }
        ast::Type::EcdsaSecp256k1Signature => {
            SborTypeId::Custom(ScryptoCustomTypeId::EcdsaSecp256k1Signature)
        }
        ast::Type::EddsaEd25519PublicKey => {
            SborTypeId::Custom(ScryptoCustomTypeId::EddsaEd25519PublicKey)
        }
        ast::Type::EddsaEd25519Signature => {
            SborTypeId::Custom(ScryptoCustomTypeId::EddsaEd25519Signature)
        }
        ast::Type::Decimal => SborTypeId::Custom(ScryptoCustomTypeId::Decimal),
        ast::Type::PreciseDecimal => SborTypeId::Custom(ScryptoCustomTypeId::PreciseDecimal),
        ast::Type::NonFungibleId => SborTypeId::Custom(ScryptoCustomTypeId::NonFungibleId),
        ast::Type::Bytes => SborTypeId::Array,
    }
}

#[cfg(test)]
mod tests {
    use super::*;
    use crate::manifest::lexer::tokenize;
    use crate::manifest::parser::Parser;
    use radix_engine_interface::address::Bech32Decoder;
    use radix_engine_interface::args;
    use radix_engine_interface::core::NetworkDefinition;
    use radix_engine_interface::pdec;

    #[macro_export]
    macro_rules! generate_value_ok {
        ( $s:expr,   $expected:expr ) => {{
            let value = Parser::new(tokenize($s).unwrap()).parse_value().unwrap();
            let mut resolver = NameResolver::new();
            assert_eq!(
                generate_value(
                    &value,
                    None,
                    &mut resolver,
                    &Bech32Decoder::new(&NetworkDefinition::simulator()),
                    &mut IndexMap::new()
                ),
                Ok($expected)
            );
        }};
    }

    #[macro_export]
    macro_rules! generate_instruction_ok {
        ( $s:expr, $expected:expr ) => {{
            let instruction = Parser::new(tokenize($s).unwrap())
                .parse_instruction()
                .unwrap();
            let mut id_validator = IdValidator::new();
            let mut resolver = NameResolver::new();
            assert_eq!(
                generate_instruction(
                    &instruction,
                    &mut id_validator,
                    &mut resolver,
                    &Bech32Decoder::new(&NetworkDefinition::simulator()),
                    &mut IndexMap::new()
                ),
                Ok($expected)
            );
        }};
    }

    #[macro_export]
    macro_rules! generate_value_error {
        ( $s:expr, $expected:expr ) => {{
            let value = Parser::new(tokenize($s).unwrap()).parse_value().unwrap();
            match generate_value(
                &value,
                None,
                &mut NameResolver::new(),
                &Bech32Decoder::new(&NetworkDefinition::simulator()),
                &mut IndexMap::new(),
            ) {
                Ok(_) => {
                    panic!("Expected {:?} but no error is thrown", $expected);
                }
                Err(e) => {
                    assert_eq!(e, $expected);
                }
            }
        }};
    }

    #[test]
    fn test_value() {
        generate_value_ok!(r#"()"#, SborValue::Unit);
        generate_value_ok!(r#"true"#, SborValue::Bool { value: true });
        generate_value_ok!(r#"false"#, SborValue::Bool { value: false });
        generate_value_ok!(r#"1i8"#, SborValue::I8 { value: 1 });
        generate_value_ok!(r#"1i128"#, SborValue::I128 { value: 1 });
        generate_value_ok!(r#"1u8"#, SborValue::U8 { value: 1 });
        generate_value_ok!(r#"1u128"#, SborValue::U128 { value: 1 });
        generate_value_ok!(
            r#"Tuple(Bucket(1u32), Proof(2u32), "bar")"#,
            SborValue::Tuple {
                fields: vec![
                    SborValue::Custom {
                        value: ScryptoCustomValue::Bucket(1)
                    },
                    SborValue::Custom {
                        value: ScryptoCustomValue::Proof(2)
                    },
                    SborValue::String {
                        value: "bar".into()
                    }
                ]
            }
        );
        generate_value_ok!(
            r#"Tuple(Decimal("1.0"), Hash("aa37f5a71083a9aa044fb936678bfd74f848e930d2de482a49a73540ea72aa5c"))"#,
            SborValue::Tuple {
                fields: vec![
                    SborValue::Custom {
                        value: ScryptoCustomValue::Decimal(Decimal::from_str("1.0").unwrap())
                    },
                    SborValue::Custom {
                        value: ScryptoCustomValue::Hash(
                            Hash::from_str(
                                "aa37f5a71083a9aa044fb936678bfd74f848e930d2de482a49a73540ea72aa5c"
                            )
                            .unwrap()
                        )
                    },
                ]
            }
        );
        generate_value_ok!(r#"Tuple()"#, SborValue::Tuple { fields: vec![] });
        generate_value_ok!(
            r#"Enum("Variant", "abc")"#,
            SborValue::Enum {
                discriminator: "Variant".to_string(),
                fields: vec![SborValue::String {
                    value: "abc".to_owned()
                }]
            }
        );
        generate_value_ok!(
            r#"Enum("Variant")"#,
            SborValue::Enum {
                discriminator: "Variant".to_string(),
                fields: vec![]
            }
        );
        generate_value_ok!(
            r#"Expression("ENTIRE_WORKTOP")"#,
            SborValue::Custom {
                value: ScryptoCustomValue::Expression(Expression("ENTIRE_WORKTOP".to_owned()))
            }
        );
    }

    #[test]
    fn test_failures() {
        generate_value_error!(
            r#"ComponentAddress(100u32)"#,
            GeneratorError::InvalidValue {
                expected_type: vec![ast::Type::String],
                actual: ast::Value::U32(100),
            }
        );
        generate_value_error!(
            r#"PackageAddress("invalid_package_address")"#,
            GeneratorError::InvalidPackageAddress("invalid_package_address".into())
        );
        generate_value_error!(
            r#"Decimal("invalid_decimal")"#,
            GeneratorError::InvalidDecimal("invalid_decimal".into())
        );
    }

    #[test]
    fn test_instructions() {
        let bech32_decoder = Bech32Decoder::new(&NetworkDefinition::simulator());
        let component = bech32_decoder
            .validate_and_decode_component_address(
                "component_sim1q2f9vmyrmeladvz0ejfttcztqv3genlsgpu9vue83mcs835hum",
            )
            .unwrap();
        let resource = bech32_decoder
            .validate_and_decode_resource_address(
                "resource_sim1qr9alp6h38ggejqvjl3fzkujpqj2d84gmqy72zuluzwsykwvak",
            )
            .unwrap();

        generate_instruction_ok!(
            r#"TAKE_FROM_WORKTOP_BY_AMOUNT  Decimal("1.0")  ResourceAddress("resource_sim1qr9alp6h38ggejqvjl3fzkujpqj2d84gmqy72zuluzwsykwvak")  Bucket("xrd_bucket");"#,
            Instruction::TakeFromWorktopByAmount {
                amount: Decimal::from(1),
                resource_address: resource,
            }
        );
        generate_instruction_ok!(
            r#"TAKE_FROM_WORKTOP  ResourceAddress("resource_sim1qr9alp6h38ggejqvjl3fzkujpqj2d84gmqy72zuluzwsykwvak")  Bucket("xrd_bucket");"#,
            Instruction::TakeFromWorktop {
                resource_address: resource
            }
        );
        generate_instruction_ok!(
            r#"ASSERT_WORKTOP_CONTAINS_BY_AMOUNT  Decimal("1.0")  ResourceAddress("resource_sim1qr9alp6h38ggejqvjl3fzkujpqj2d84gmqy72zuluzwsykwvak");"#,
            Instruction::AssertWorktopContainsByAmount {
                amount: Decimal::from(1),
                resource_address: resource,
            }
        );
        generate_instruction_ok!(
            r#"CALL_FUNCTION  PackageAddress("package_sim1q8gl2qqsusgzmz92es68wy2fr7zjc523xj57eanm597qrz3dx7")  "Airdrop"  "new"  500u32  PreciseDecimal("120");"#,
            Instruction::CallFunction {
                function_ident: ScryptoFunctionIdent {
                    package: ScryptoPackage::Global(
                        Bech32Decoder::for_simulator()
                            .validate_and_decode_package_address(
                                "package_sim1q8gl2qqsusgzmz92es68wy2fr7zjc523xj57eanm597qrz3dx7"
                                    .into()
                            )
                            .unwrap()
                    ),
                    blueprint_name: "Airdrop".into(),
                    function_name: "new".to_string(),
                },
                args: args!(500u32, pdec!("120"))
            }
        );
        generate_instruction_ok!(
            r#"CALL_METHOD  ComponentAddress("component_sim1q2f9vmyrmeladvz0ejfttcztqv3genlsgpu9vue83mcs835hum")  "refill";"#,
            Instruction::CallMethod {
                method_ident: ScryptoMethodIdent {
                    receiver: ScryptoReceiver::Global(component),
                    method_name: "refill".to_string(),
                },
                args: args!()
            }
        );
        generate_instruction_ok!(
            r#"MINT_FUNGIBLE  ResourceAddress("resource_sim1qr9alp6h38ggejqvjl3fzkujpqj2d84gmqy72zuluzwsykwvak")  Decimal("100");"#,
            Instruction::CallNativeMethod {
                method_ident: NativeMethodIdent {
                    receiver: RENodeId::Global(GlobalAddress::Resource(resource)),
                    method_name: ResourceManagerMethod::Mint.to_string(),
                },
                args: scrypto_encode(&ResourceManagerMintInvocation {
                    receiver: resource,
                    mint_params: MintParams::Fungible {
                        amount: Decimal::from_str("100").unwrap(),
                    },
                })
                .unwrap(),
            }
        );
    }
}<|MERGE_RESOLUTION|>--- conflicted
+++ resolved
@@ -1020,7 +1020,6 @@
     }
 }
 
-<<<<<<< HEAD
 fn generate_byte_vec_from_hex(value: &ast::Value) -> Result<Vec<u8>, GeneratorError> {
     let bytes = match value {
         ast::Value::String(s) => {
@@ -1031,10 +1030,7 @@
     Ok(bytes)
 }
 
-fn generate_value(
-=======
 pub fn generate_value(
->>>>>>> b88dc340
     value: &ast::Value,
     expected: Option<ast::Type>,
     resolver: &mut NameResolver,
