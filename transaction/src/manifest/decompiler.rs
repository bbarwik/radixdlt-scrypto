use radix_engine_lib::address::{AddressError, Bech32Encoder};
use radix_engine_lib::core::NetworkDefinition;
use radix_engine_lib::engine::types::{
    BucketId, GlobalAddress, NativeFunctionIdent, NativeMethodIdent, ProofId, RENodeId,
    ScryptoFunctionIdent, ScryptoMethodIdent, ScryptoPackage, ScryptoReceiver,
};
use radix_engine_lib::resource::{
    MintParams, ResourceManagerBurnInvocation, ResourceManagerCreateInvocation,
    ResourceManagerMintInvocation,
};
use sbor::rust::collections::*;
use sbor::rust::fmt;
<<<<<<< HEAD
use sbor::{encode_any, Value};
use scrypto::buffer::scrypto_decode;
use scrypto::crypto::Hash;
use scrypto::values::*;
use utils::misc::ContextualDisplay;
=======
use sbor::{encode_any, SborValue};
use scrypto::address::{AddressError, Bech32Encoder};
use scrypto::buffer::scrypto_decode;
use scrypto::core::NetworkDefinition;
use scrypto::data::*;
use scrypto::engine::types::*;
use scrypto::misc::ContextualDisplay;
use scrypto::resource::{
    MintParams, ResourceManagerBurnInvocation, ResourceManagerCreateInvocation,
    ResourceManagerMintInvocation,
};
>>>>>>> eec7d72d

use crate::errors::*;
use crate::model::*;
use crate::validation::*;

#[derive(Debug, Clone)]
pub enum DecompileError {
    InvalidAddress(AddressError),
    InvalidArguments,
    IdAllocationError(IdAllocationError),
    FormattingError(fmt::Error),
}

impl From<fmt::Error> for DecompileError {
    fn from(error: fmt::Error) -> Self {
        Self::FormattingError(error)
    }
}

pub struct DecompilationContext<'a> {
    pub bech32_encoder: Option<&'a Bech32Encoder>,
    pub id_allocator: IdAllocator,
    pub bucket_names: HashMap<BucketId, String>,
    pub proof_names: HashMap<ProofId, String>,
}

impl<'a> DecompilationContext<'a> {
    pub fn new(bech32_encoder: &'a Bech32Encoder) -> Self {
        Self {
            bech32_encoder: Some(bech32_encoder),
            id_allocator: IdAllocator::new(IdSpace::Transaction),
            bucket_names: HashMap::<BucketId, String>::new(),
            proof_names: HashMap::<ProofId, String>::new(),
        }
    }

    pub fn new_with_optional_network(bech32_encoder: Option<&'a Bech32Encoder>) -> Self {
        Self {
            bech32_encoder,
            id_allocator: IdAllocator::new(IdSpace::Transaction),
            bucket_names: HashMap::<BucketId, String>::new(),
            proof_names: HashMap::<ProofId, String>::new(),
        }
    }

    pub fn for_value_display(&'a self) -> ScryptoValueFormatterContext<'a> {
        ScryptoValueFormatterContext::with_manifest_context(
            self.bech32_encoder,
            &self.bucket_names,
            &self.proof_names,
        )
    }
}

/// Contract: if the instructions are from a validated notarized transaction, no error
/// should be returned.
pub fn decompile(
    instructions: &[Instruction],
    network: &NetworkDefinition,
) -> Result<String, DecompileError> {
    let bech32_encoder = Bech32Encoder::new(network);
    let mut buf = String::new();
    let mut context = DecompilationContext::new(&bech32_encoder);
    for inst in instructions {
        decompile_instruction(&mut buf, inst, &mut context)?;
        buf.push('\n');
    }

    Ok(buf)
}

pub fn decompile_instruction<F: fmt::Write>(
    f: &mut F,
    instruction: &Instruction,
    context: &mut DecompilationContext,
) -> Result<(), DecompileError> {
    match instruction {
        Instruction::TakeFromWorktop { resource_address } => {
            let bucket_id = context
                .id_allocator
                .new_bucket_id()
                .map_err(DecompileError::IdAllocationError)?;
            let name = format!("bucket{}", context.bucket_names.len() + 1);
            write!(
                f,
                "TAKE_FROM_WORKTOP ResourceAddress(\"{}\") Bucket(\"{}\");",
                resource_address.display(context.bech32_encoder),
                name
            )?;
            context.bucket_names.insert(bucket_id, name);
        }
        Instruction::TakeFromWorktopByAmount {
            amount,
            resource_address,
        } => {
            let bucket_id = context
                .id_allocator
                .new_bucket_id()
                .map_err(DecompileError::IdAllocationError)?;
            let name = format!("bucket{}", context.bucket_names.len() + 1);
            context.bucket_names.insert(bucket_id, name.clone());
            write!(
                f,
                "TAKE_FROM_WORKTOP_BY_AMOUNT Decimal(\"{}\") ResourceAddress(\"{}\") Bucket(\"{}\");",
                amount,
                resource_address.display(context.bech32_encoder),
                name
            )?;
        }
        Instruction::TakeFromWorktopByIds {
            ids,
            resource_address,
        } => {
            let bucket_id = context
                .id_allocator
                .new_bucket_id()
                .map_err(DecompileError::IdAllocationError)?;
            let name = format!("bucket{}", context.bucket_names.len() + 1);
            context.bucket_names.insert(bucket_id, name.clone());
            write!(
                f,
                "TAKE_FROM_WORKTOP_BY_IDS Set<NonFungibleId>({}) ResourceAddress(\"{}\") Bucket(\"{}\");",
                ids.iter()
                    .map(|k| format!("NonFungibleId(\"{}\")", k))
                    .collect::<Vec<String>>()
                    .join(", "),
                resource_address.display(context.bech32_encoder),
                name
            )?;
        }
        Instruction::ReturnToWorktop { bucket_id } => {
            write!(
                f,
                "RETURN_TO_WORKTOP Bucket({});",
                context
                    .bucket_names
                    .get(&bucket_id)
                    .map(|name| format!("\"{}\"", name))
                    .unwrap_or(format!("{}u32", bucket_id))
            )?;
        }
        Instruction::AssertWorktopContains { resource_address } => {
            write!(
                f,
                "ASSERT_WORKTOP_CONTAINS ResourceAddress(\"{}\");",
                resource_address.display(context.bech32_encoder)
            )?;
        }
        Instruction::AssertWorktopContainsByAmount {
            amount,
            resource_address,
        } => {
            write!(
                f,
                "ASSERT_WORKTOP_CONTAINS_BY_AMOUNT Decimal(\"{}\") ResourceAddress(\"{}\");",
                amount,
                resource_address.display(context.bech32_encoder)
            )?;
        }
        Instruction::AssertWorktopContainsByIds {
            ids,
            resource_address,
        } => {
            write!(
                f,
                "ASSERT_WORKTOP_CONTAINS_BY_IDS Set<NonFungibleId>({}) ResourceAddress(\"{}\");",
                ids.iter()
                    .map(|k| format!("NonFungibleId(\"{}\")", k))
                    .collect::<Vec<String>>()
                    .join(", "),
                resource_address.display(context.bech32_encoder)
            )?;
        }
        Instruction::PopFromAuthZone => {
            let proof_id = context
                .id_allocator
                .new_proof_id()
                .map_err(DecompileError::IdAllocationError)?;
            let name = format!("proof{}", context.proof_names.len() + 1);
            context.proof_names.insert(proof_id, name.clone());
            write!(f, "POP_FROM_AUTH_ZONE Proof(\"{}\");", name)?;
        }
        Instruction::PushToAuthZone { proof_id } => {
            write!(
                f,
                "PUSH_TO_AUTH_ZONE Proof({});",
                context
                    .proof_names
                    .get(&proof_id)
                    .map(|name| format!("\"{}\"", name))
                    .unwrap_or(format!("{}u32", proof_id))
            )?;
        }
        Instruction::ClearAuthZone => {
            f.write_str("CLEAR_AUTH_ZONE;")?;
        }
        Instruction::CreateProofFromAuthZone { resource_address } => {
            let proof_id = context
                .id_allocator
                .new_proof_id()
                .map_err(DecompileError::IdAllocationError)?;
            let name = format!("proof{}", context.proof_names.len() + 1);
            context.proof_names.insert(proof_id, name.clone());
            write!(
                f,
                "CREATE_PROOF_FROM_AUTH_ZONE ResourceAddress(\"{}\") Proof(\"{}\");",
                resource_address.display(context.bech32_encoder),
                name
            )?;
        }
        Instruction::CreateProofFromAuthZoneByAmount {
            amount,
            resource_address,
        } => {
            let proof_id = context
                .id_allocator
                .new_proof_id()
                .map_err(DecompileError::IdAllocationError)?;
            let name = format!("proof{}", context.proof_names.len() + 1);
            context.proof_names.insert(proof_id, name.clone());
            write!(
                f,
                "CREATE_PROOF_FROM_AUTH_ZONE_BY_AMOUNT Decimal(\"{}\") ResourceAddress(\"{}\") Proof(\"{}\");",
                amount,
                resource_address.display(context.bech32_encoder),
                name
            )?;
        }
        Instruction::CreateProofFromAuthZoneByIds {
            ids,
            resource_address,
        } => {
            let proof_id = context
                .id_allocator
                .new_proof_id()
                .map_err(DecompileError::IdAllocationError)?;
            let name = format!("proof{}", context.proof_names.len() + 1);
            context.proof_names.insert(proof_id, name.clone());
            write!(
                f,
                "CREATE_PROOF_FROM_AUTH_ZONE_BY_IDS Set<NonFungibleId>({}) ResourceAddress(\"{}\") Proof(\"{}\");",ids.iter()
                .map(|k| format!("NonFungibleId(\"{}\")", k))
                .collect::<Vec<String>>()
                .join(", "),
                resource_address.display(context.bech32_encoder),
                name
            )?;
        }
        Instruction::CreateProofFromBucket { bucket_id } => {
            let proof_id = context
                .id_allocator
                .new_proof_id()
                .map_err(DecompileError::IdAllocationError)?;
            let name = format!("proof{}", context.proof_names.len() + 1);
            context.proof_names.insert(proof_id, name.clone());
            write!(
                f,
                "CREATE_PROOF_FROM_BUCKET Bucket({}) Proof(\"{}\");",
                context
                    .bucket_names
                    .get(&bucket_id)
                    .map(|name| format!("\"{}\"", name))
                    .unwrap_or(format!("{}u32", bucket_id)),
                name
            )?;
        }
        Instruction::CloneProof { proof_id } => {
            let proof_id2 = context
                .id_allocator
                .new_proof_id()
                .map_err(DecompileError::IdAllocationError)?;
            let name = format!("proof{}", context.proof_names.len() + 1);
            context.proof_names.insert(proof_id2, name.clone());
            write!(
                f,
                "CLONE_PROOF Proof({}) Proof(\"{}\");",
                context
                    .proof_names
                    .get(&proof_id)
                    .map(|name| format!("\"{}\"", name))
                    .unwrap_or(format!("{}u32", proof_id)),
                name
            )?;
        }
        Instruction::DropProof { proof_id } => {
            write!(
                f,
                "DROP_PROOF Proof({});",
                context
                    .proof_names
                    .get(&proof_id)
                    .map(|name| format!("\"{}\"", name))
                    .unwrap_or(format!("{}u32", proof_id)),
            )?;
        }
        Instruction::DropAllProofs => {
            f.write_str("DROP_ALL_PROOFS;")?;
        }
        Instruction::CallFunction {
            function_ident,
            args,
        } => decompile_call_function(f, context, function_ident, args)?,
        Instruction::CallMethod { method_ident, args } => {
            decompile_call_scrypto_method(f, context, method_ident, args)?
        }
        Instruction::CallNativeFunction {
            function_ident,
            args,
        } => decompile_call_native_function(f, context, function_ident, args)?,
        Instruction::CallNativeMethod { method_ident, args } => {
            decompile_call_native_method(f, context, method_ident, args)?
        }
        Instruction::PublishPackage { code, abi } => {
            write!(f, "PUBLISH_PACKAGE Blob(\"{}\") Blob(\"{}\");", code, abi)?;
        }
    }
    Ok(())
}

pub fn decompile_call_function<F: fmt::Write>(
    f: &mut F,
    context: &mut DecompilationContext,
    function_ident: &ScryptoFunctionIdent,
    args: &Vec<u8>,
) -> Result<(), DecompileError> {
    write!(
        f,
        "CALL_FUNCTION PackageAddress(\"{}\") \"{}\" \"{}\"",
        match &function_ident.package {
            ScryptoPackage::Global(package_address) => {
                package_address.display(context.bech32_encoder)
            }
        },
        function_ident.blueprint_name,
        function_ident.function_name,
    )?;
    format_args(f, context, args)?;
    f.write_str(";")?;
    Ok(())
}

pub fn decompile_call_native_function<F: fmt::Write>(
    f: &mut F,
    context: &mut DecompilationContext,
    function_ident: &NativeFunctionIdent,
    args: &Vec<u8>,
) -> Result<(), DecompileError> {
    // Try to recognize the invocation
    let blueprint_name = &function_ident.blueprint_name;
    let function_name = &function_ident.function_name;
    match (blueprint_name.as_str(), function_name.as_ref()) {
        ("ResourceManager", "burn") => {
            if let Ok(input) = scrypto_decode::<ResourceManagerBurnInvocation>(&args) {
                write!(
                    f,
                    "BURN_BUCKET Bucket({});",
                    context
                        .bucket_names
                        .get(&input.bucket.0)
                        .map(|name| format!("\"{}\"", name))
                        .unwrap_or(format!("{}u32", input.bucket.0)),
                )?;
                return Ok(());
            }
        }
        ("ResourceManager", "create") => {
            if let Ok(input) = scrypto_decode::<ResourceManagerCreateInvocation>(&args) {
                f.write_str(&format!(
                    "CREATE_RESOURCE {} {} {} {};",
                    ScryptoValue::from_typed(&input.resource_type)
                        .display(context.for_value_display()),
                    ScryptoValue::from_typed(&input.metadata).display(context.for_value_display()),
                    ScryptoValue::from_typed(&input.access_rules)
                        .display(context.for_value_display()),
                    ScryptoValue::from_typed(&input.mint_params)
                        .display(context.for_value_display()),
                ))?;
                return Ok(());
            }
        }
        _ => {}
    }

    // Fall back to generic representation
    write!(
        f,
        "CALL_NATIVE_FUNCTION \"{}\" \"{}\"",
        blueprint_name, function_name,
    )?;
    format_args(f, context, args)?;
    f.write_str(";")?;
    Ok(())
}

pub fn decompile_call_scrypto_method<F: fmt::Write>(
    f: &mut F,
    context: &mut DecompilationContext,
    method_ident: &ScryptoMethodIdent,
    args: &Vec<u8>,
) -> Result<(), DecompileError> {
    let receiver = match method_ident.receiver {
        ScryptoReceiver::Global(address) => {
            format!(
                "ComponentAddress(\"{}\")",
                address.display(context.bech32_encoder)
            )
        }
        ScryptoReceiver::Component(id) => {
            format!("Component(\"{}\")", format_id(&id))
        }
    };
    f.write_str(&format!(
        "CALL_METHOD {} \"{}\"",
        receiver, method_ident.method_name
    ))?;
    format_args(f, context, args)?;
    f.write_str(";")?;
    Ok(())
}

pub fn decompile_call_native_method<F: fmt::Write>(
    f: &mut F,
    context: &mut DecompilationContext,
    method_ident: &NativeMethodIdent,
    args: &Vec<u8>,
) -> Result<(), DecompileError> {
    // Try to recognize the invocation
    match (method_ident.receiver, method_ident.method_name.as_ref()) {
        (RENodeId::Global(GlobalAddress::Resource(resource_address)), "mint") => {
            if let Ok(input) = scrypto_decode::<ResourceManagerMintInvocation>(&args) {
                if let MintParams::Fungible { amount } = input.mint_params {
                    write!(
                        f,
                        "MINT_FUNGIBLE ResourceAddress(\"{}\") Decimal(\"{}\");",
                        resource_address.display(context.bech32_encoder),
                        amount,
                    )?;
                }
                return Ok(());
            }
        }
        _ => {}
    }

    // Fall back to generic representation
    let receiver = format_node_id(&method_ident.receiver, context);
    f.write_str(&format!(
        "CALL_NATIVE_METHOD {} \"{}\"",
        receiver, method_ident.method_name
    ))?;
    format_args(f, context, args)?;
    f.write_str(";")?;
    Ok(())
}

pub fn format_args<F: fmt::Write>(
    f: &mut F,
    context: &mut DecompilationContext,
    args: &Vec<u8>,
) -> Result<(), DecompileError> {
    let value = ScryptoValue::from_slice(&args).map_err(|_| DecompileError::InvalidArguments)?;
    if let SborValue::Struct { fields } = value.dom {
        for field in fields {
            let bytes = encode_any(&field);
            let arg =
                ScryptoValue::from_slice(&bytes).map_err(|_| DecompileError::InvalidArguments)?;
            f.write_char(' ')?;
            write!(f, "{}", &arg.display(context.for_value_display()))?;
        }
    } else {
        return Err(DecompileError::InvalidArguments);
    }

    Ok(())
}

fn format_node_id(node_id: &RENodeId, context: &mut DecompilationContext) -> String {
    match node_id {
        RENodeId::Global(global_address) => match global_address {
            GlobalAddress::Component(address) => {
                format!("Global(\"{}\")", address.display(context.bech32_encoder))
            }
            GlobalAddress::Package(address) => {
                format!("Global(\"{}\")", address.display(context.bech32_encoder))
            }
            GlobalAddress::Resource(address) => {
                format!("Global(\"{}\")", address.display(context.bech32_encoder))
            }
            GlobalAddress::System(address) => {
                format!("Global(\"{}\")", address.display(context.bech32_encoder))
            }
        },
        RENodeId::Bucket(id) => match context.bucket_names.get(id) {
            Some(name) => format!("Bucket(\"{}\")", name),
            None => format!("Bucket({}u32)", id),
        },
        RENodeId::Proof(id) => match context.proof_names.get(id) {
            Some(name) => format!("Proof(\"{}\")", name),
            None => format!("Proof({}u32)", id),
        },
        RENodeId::AuthZoneStack(id) => format!("AuthZoneStack({}u32)", id),
        RENodeId::Worktop => "Worktop".to_owned(),
        RENodeId::KeyValueStore(id) => format!("KeyValueStore(\"{}\")", format_id(id)),
        RENodeId::NonFungibleStore(id) => format!("NonFungibleStore(\"{}\")", format_id(id)),
        RENodeId::Component(id) => format!("Component(\"{}\")", format_id(id)),
        RENodeId::EpochManager(id) => format!("EpochManager(\"{}\")", format_id(id)),
        RENodeId::Vault(id) => format!("Vault(\"{}\")", format_id(id)),
        RENodeId::ResourceManager(id) => format!("ResourceManager(\"{}\")", format_id(id)),
        RENodeId::Package(id) => format!("Package(\"{}\")", format_id(id)),
    }
}

fn format_id(id: &[u8; 36]) -> String {
    hex::encode(id)
}

#[cfg(test)]
mod tests {
    use super::*;
    use crate::manifest::*;
<<<<<<< HEAD
    use radix_engine_lib::core::NetworkDefinition;
    use radix_engine_lib::engine::types::ResourceManagerFunction;
    use radix_engine_lib::resource::{AccessRule, Mutability, ResourceMethodAuthKey, ResourceType};
    use sbor::*;
    use scrypto::buffer::scrypto_encode;
=======
    use scrypto::buffer::scrypto_encode;
    use scrypto::core::NetworkDefinition;
    use scrypto::resource::AccessRule;
    use scrypto::resource::Mutability;
    use scrypto::resource::ResourceMethodAuthKey;
    use scrypto::resource::ResourceType;
    use scrypto::scrypto;
>>>>>>> eec7d72d

    #[scrypto(TypeId, Encode, Decode)]
    struct BadResourceManagerCreateInput {
        pub resource_type: ResourceType,
        pub metadata: HashMap<String, String>,
        pub access_rules: HashMap<ResourceMethodAuthKey, (AccessRule, Mutability)>,
        // pub mint_params: Option<MintParams>,
    }

    #[test]
    fn test_decompile_create_resource_with_invalid_arguments() {
        let manifest = decompile(
            &[Instruction::CallNativeFunction {
                function_ident: NativeFunctionIdent {
                    blueprint_name: "ResourceManager".to_owned(),
                    function_name: ResourceManagerFunction::Create.to_string(),
                },
                args: scrypto_encode(&BadResourceManagerCreateInput {
                    resource_type: ResourceType::NonFungible,
                    metadata: HashMap::new(),
                    access_rules: HashMap::new(),
                }),
            }],
            &NetworkDefinition::simulator(),
        )
        .unwrap();

        assert_eq!(manifest, "CALL_NATIVE_FUNCTION \"ResourceManager\" \"create\" Enum(\"NonFungible\") Array<Tuple>() Array<Tuple>();\n");
    }

    #[test]
    fn test_decompile_complex() {
        let network = NetworkDefinition::simulator();
        let manifest_str = include_str!("../../examples/complex.rtm");
        let blobs = vec![
            include_bytes!("../../examples/code.blob").to_vec(),
            include_bytes!("../../examples/abi.blob").to_vec(),
        ];
        let manifest = compile(manifest_str, &network, blobs).unwrap();

        let manifest2 = decompile(&manifest.instructions, &network).unwrap();
        assert_eq!(
            manifest2,
            r#"CALL_METHOD ComponentAddress("account_sim1q02r73u7nv47h80e30pc3q6ylsj7mgvparm3pnsm780qgsy064") "withdraw_by_amount" Decimal("5") ResourceAddress("resource_sim1qqqqqqqqqqqqqqqqqqqqqqqqqqqqqqqqqqqqqqqqqqzqu57yag");
TAKE_FROM_WORKTOP_BY_AMOUNT Decimal("2") ResourceAddress("resource_sim1qqqqqqqqqqqqqqqqqqqqqqqqqqqqqqqqqqqqqqqqqqzqu57yag") Bucket("bucket1");
CALL_METHOD ComponentAddress("component_sim1q2f9vmyrmeladvz0ejfttcztqv3genlsgpu9vue83mcs835hum") "buy_gumball" Bucket("bucket1");
ASSERT_WORKTOP_CONTAINS_BY_AMOUNT Decimal("3") ResourceAddress("resource_sim1qqqqqqqqqqqqqqqqqqqqqqqqqqqqqqqqqqqqqqqqqqzqu57yag");
ASSERT_WORKTOP_CONTAINS ResourceAddress("resource_sim1qzhdk7tq68u8msj38r6v6yqa5myc64ejx3ud20zlh9gseqtux6");
TAKE_FROM_WORKTOP ResourceAddress("resource_sim1qqqqqqqqqqqqqqqqqqqqqqqqqqqqqqqqqqqqqqqqqqzqu57yag") Bucket("bucket2");
CREATE_PROOF_FROM_BUCKET Bucket("bucket2") Proof("proof1");
CLONE_PROOF Proof("proof1") Proof("proof2");
DROP_PROOF Proof("proof1");
DROP_PROOF Proof("proof2");
CALL_METHOD ComponentAddress("account_sim1q02r73u7nv47h80e30pc3q6ylsj7mgvparm3pnsm780qgsy064") "create_proof_by_amount" Decimal("5") ResourceAddress("resource_sim1qqqqqqqqqqqqqqqqqqqqqqqqqqqqqqqqqqqqqqqqqqzqu57yag");
POP_FROM_AUTH_ZONE Proof("proof3");
DROP_PROOF Proof("proof3");
RETURN_TO_WORKTOP Bucket("bucket2");
TAKE_FROM_WORKTOP_BY_IDS Set<NonFungibleId>(NonFungibleId("0905000000"), NonFungibleId("0907000000")) ResourceAddress("resource_sim1qqqqqqqqqqqqqqqqqqqqqqqqqqqqqqqqqqqqqqqqqqzqu57yag") Bucket("bucket3");
CREATE_RESOURCE Enum("Fungible", 0u8) Array<Tuple>() Array<Tuple>() Enum("Some", Enum("Fungible", Decimal("1")));
CALL_METHOD ComponentAddress("account_sim1q02r73u7nv47h80e30pc3q6ylsj7mgvparm3pnsm780qgsy064") "deposit_batch" Expression("ENTIRE_WORKTOP");
DROP_ALL_PROOFS;
CALL_METHOD ComponentAddress("component_sim1q2f9vmyrmeladvz0ejfttcztqv3genlsgpu9vue83mcs835hum") "complicated_method" Decimal("1") PreciseDecimal("2");
PUBLISH_PACKAGE Blob("36dae540b7889956f1f1d8d46ba23e5e44bf5723aef2a8e6b698686c02583618") Blob("15e8699a6d63a96f66f6feeb609549be2688b96b02119f260ae6dfd012d16a5d");
"#
        )
    }

    #[test]
    fn test_decompile_call_function() {
        let network = NetworkDefinition::simulator();
        let manifest = compile(
            include_str!("../../examples/call_function.rtm"),
            &network,
            vec![],
        )
        .unwrap();
        let manifest2 = decompile(&manifest.instructions, &network).unwrap();
        assert_eq!(
            manifest2,
            r#"CALL_FUNCTION PackageAddress("package_sim1qy4hrp8a9apxldp5cazvxgwdj80cxad4u8cpkaqqnhlsa3lfpe") "Blueprint" "function";
CALL_NATIVE_FUNCTION "EpochManager" "create";
CALL_NATIVE_FUNCTION "ResourceManager" "create";
CALL_NATIVE_FUNCTION "Package" "publish";
CALL_NATIVE_FUNCTION "TransactionProcessor" "run";
"#
        )
    }

    #[test]
    fn test_decompile_call_method() {
        let network = NetworkDefinition::simulator();
        let manifest = compile(
            include_str!("../../examples/call_method.rtm"),
            &network,
            vec![],
        )
        .unwrap();
        let manifest2 = decompile(&manifest.instructions, &network).unwrap();
        println!("{}", manifest2);
        assert_eq!(
            manifest2,
            r#"CALL_METHOD ComponentAddress("component_sim1qgvyxt5rrjhwctw7krgmgkrhv82zuamcqkq75tkkrwgs00m736") "free_xrd";
CALL_METHOD Component("000000000000000000000000000000000000000000000000000000000000000005000000") "free_xrd";
TAKE_FROM_WORKTOP ResourceAddress("resource_sim1qqqqqqqqqqqqqqqqqqqqqqqqqqqqqqqqqqqqqqqqqqzqu57yag") Bucket("bucket1");
CREATE_PROOF_FROM_AUTH_ZONE ResourceAddress("resource_sim1qqqqqqqqqqqqqqqqqqqqqqqqqqqqqqqqqqqqqqqqqqzqu57yag") Proof("proof1");
CALL_NATIVE_METHOD Bucket("bucket1") "get_resource_address";
CALL_NATIVE_METHOD Bucket(1u32) "get_resource_address";
CALL_NATIVE_METHOD Bucket(513u32) "get_resource_address";
CALL_NATIVE_METHOD Bucket(1u32) "get_resource_address";
CALL_NATIVE_METHOD AuthZoneStack(1u32) "drain";
CALL_NATIVE_METHOD Worktop "drain";
CALL_NATIVE_METHOD KeyValueStore("000000000000000000000000000000000000000000000000000000000000000005000000") "method";
CALL_NATIVE_METHOD NonFungibleStore("000000000000000000000000000000000000000000000000000000000000000005000000") "method";
CALL_NATIVE_METHOD Component("000000000000000000000000000000000000000000000000000000000000000005000000") "add_access_check";
CALL_NATIVE_METHOD EpochManager("000000000000000000000000000000000000000000000000000000000000000005000000") "get_transaction_hash";
CALL_NATIVE_METHOD Vault("000000000000000000000000000000000000000000000000000000000000000005000000") "get_resource_address";
CALL_NATIVE_METHOD ResourceManager("000000000000000000000000000000000000000000000000000000000000000000000005") "burn";
CALL_NATIVE_METHOD Package("000000000000000000000000000000000000000000000000000000000000000000000005") "method";
CALL_NATIVE_METHOD Global("resource_sim1qrc4s082h9trka3yrghwragylm3sdne0u668h2sy6c9sckkpn6") "method";
"#
        )
    }

    #[test]
    fn test_decompile_any_value() {
        let network = NetworkDefinition::simulator();
        let manifest_str = include_str!("../../examples/any_value.rtm");
        let blobs = vec![include_bytes!("../../examples/code.blob").to_vec()];
        let manifest = compile(manifest_str, &network, blobs).unwrap();

        let manifest2 = decompile(&manifest.instructions, &network).unwrap();
        assert_eq!(
            manifest2,
            r#"TAKE_FROM_WORKTOP ResourceAddress("resource_sim1qqqqqqqqqqqqqqqqqqqqqqqqqqqqqqqqqqqqqqqqqqzqu57yag") Bucket("bucket1");
CREATE_PROOF_FROM_AUTH_ZONE ResourceAddress("resource_sim1qqqqqqqqqqqqqqqqqqqqqqqqqqqqqqqqqqqqqqqqqqzqu57yag") Proof("proof1");
CALL_METHOD ComponentAddress("component_sim1q2f9vmyrmeladvz0ejfttcztqv3genlsgpu9vue83mcs835hum") "with_all_types" PackageAddress("package_sim1qyqzcexvnyg60z7lnlwauh66nhzg3m8tch2j8wc0e70qkydk8r") ComponentAddress("account_sim1q0u9gxewjxj8nhxuaschth2mgencma2hpkgwz30s9wlslthace") ResourceAddress("resource_sim1qq8cays25704xdyap2vhgmshkkfyr023uxdtk59ddd4qs8cr5v") SystemAddress("system_sim1qne8qu4seyvzfgd94p3z8rjcdl3v0nfhv84judpum2lq7x4635") Component("000000000000000000000000000000000000000000000000000000000000000005000000") KeyValueStore("000000000000000000000000000000000000000000000000000000000000000005000000") Bucket("bucket1") Proof("proof1") Vault("000000000000000000000000000000000000000000000000000000000000000005000000") Expression("ALL_WORKTOP_RESOURCES") Blob("36dae540b7889956f1f1d8d46ba23e5e44bf5723aef2a8e6b698686c02583618") NonFungibleAddress("00ed9100551d7fae91eaf413e50a3c5a59f8b96af9f1297890a8f4200721000000031b84c5567b126440995d3ed5aaba0565d71e1834604819ff9c17f5e9d5dd078f") Hash("2cf24dba5fb0a30e26e83b2ac5b9e29e1b161e5c1fa7425e73043362938b9824") EcdsaSecp256k1PublicKey("0279be667ef9dcbbac55a06295ce870b07029bfcdb2dce28d959f2815b16f81798") EcdsaSecp256k1Signature("0079224ea514206706298d8d620f660828f7987068d6d02757e6f3cbbf4a51ab133395db69db1bc9b2726dd99e34efc252d8258dcb003ebaba42be349f50f7765e") EddsaEd25519PublicKey("4cb5abf6ad79fbf5abbccafcc269d85cd2651ed4b885b5869f241aedf0a5ba29") EddsaEd25519Signature("ce993adc51111309a041faa65cbcf1154d21ed0ecdc2d54070bc90b9deb744aa8605b3f686fa178fba21070b4a4678e54eee3486a881e0e328251cd37966de09") Decimal("1.2") PreciseDecimal("1.2") NonFungibleId("0901000000");
"#
        )
    }
}<|MERGE_RESOLUTION|>--- conflicted
+++ resolved
@@ -10,25 +10,12 @@
 };
 use sbor::rust::collections::*;
 use sbor::rust::fmt;
-<<<<<<< HEAD
-use sbor::{encode_any, Value};
+use sbor::{encode_any, SborValue, Value};
 use scrypto::buffer::scrypto_decode;
 use scrypto::crypto::Hash;
+use scrypto::data::{ScryptoValue, ScryptoValueFormatterContext};
 use scrypto::values::*;
 use utils::misc::ContextualDisplay;
-=======
-use sbor::{encode_any, SborValue};
-use scrypto::address::{AddressError, Bech32Encoder};
-use scrypto::buffer::scrypto_decode;
-use scrypto::core::NetworkDefinition;
-use scrypto::data::*;
-use scrypto::engine::types::*;
-use scrypto::misc::ContextualDisplay;
-use scrypto::resource::{
-    MintParams, ResourceManagerBurnInvocation, ResourceManagerCreateInvocation,
-    ResourceManagerMintInvocation,
-};
->>>>>>> eec7d72d
 
 use crate::errors::*;
 use crate::model::*;
@@ -549,21 +536,11 @@
 mod tests {
     use super::*;
     use crate::manifest::*;
-<<<<<<< HEAD
     use radix_engine_lib::core::NetworkDefinition;
     use radix_engine_lib::engine::types::ResourceManagerFunction;
     use radix_engine_lib::resource::{AccessRule, Mutability, ResourceMethodAuthKey, ResourceType};
     use sbor::*;
     use scrypto::buffer::scrypto_encode;
-=======
-    use scrypto::buffer::scrypto_encode;
-    use scrypto::core::NetworkDefinition;
-    use scrypto::resource::AccessRule;
-    use scrypto::resource::Mutability;
-    use scrypto::resource::ResourceMethodAuthKey;
-    use scrypto::resource::ResourceType;
-    use scrypto::scrypto;
->>>>>>> eec7d72d
 
     #[scrypto(TypeId, Encode, Decode)]
     struct BadResourceManagerCreateInput {
