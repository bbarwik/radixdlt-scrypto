--- conflicted
+++ resolved
@@ -4,14 +4,7 @@
 pub use crate::constants::*;
 pub use crate::core::*;
 pub use crate::crypto::*;
-<<<<<<< HEAD
-=======
 pub use crate::data::*;
-pub use crate::math::integer::{
-    CheckedAdd, CheckedDiv, CheckedMul, CheckedNeg, CheckedPow, CheckedRem, CheckedSub,
-};
-pub use crate::math::*;
->>>>>>> eec7d72d
 pub use crate::misc::*;
 pub use crate::resource::non_fungible::ScryptoNonFungibleId;
 pub use crate::resource::*;
@@ -34,11 +27,8 @@
 pub use sbor::rust::string::ToString;
 pub use sbor::rust::vec;
 pub use sbor::rust::vec::Vec;
-<<<<<<< HEAD
 pub use utils::math::integer::{
     CheckedAdd, CheckedDiv, CheckedMul, CheckedNeg, CheckedPow, CheckedRem, CheckedSub,
 };
 pub use utils::math::*;
-=======
-pub use sbor::{Decode, Encode, TypeId};
->>>>>>> eec7d72d
+pub use sbor::{Decode, Encode, TypeId};