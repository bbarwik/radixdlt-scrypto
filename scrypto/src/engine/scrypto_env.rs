--- conflicted
+++ resolved
@@ -94,7 +94,6 @@
         unimplemented!("Not available for Scrypto")
     }
 
-<<<<<<< HEAD
     fn allocate_global_address(
         &mut self,
         blueprint_id: BlueprintId,
@@ -103,19 +102,15 @@
         let bytes = copy_buffer(unsafe {
             allocate_global_address(blueprint_id.as_ptr(), blueprint_id.len())
         });
-=======
+        scrypto_decode(&bytes).map_err(ClientApiError::DecodeError)
+    }
+
     fn attach_access_rules(
         &mut self,
         _node_id: &NodeId,
         _access_rules_node_id: &NodeId,
     ) -> Result<(), ClientApiError> {
         todo!()
-    }
-
-    fn preallocate_global_address(&mut self) -> Result<GlobalAddress, ClientApiError> {
-        let bytes = copy_buffer(unsafe { preallocate_global_address() });
->>>>>>> cec8bb66
-        scrypto_decode(&bytes).map_err(ClientApiError::DecodeError)
     }
 
     fn globalize(
