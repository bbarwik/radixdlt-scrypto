use crate::prelude::AuthRule::{AllOf, AnyOf};
use crate::resource::*;
use crate::rust::vec;
use crate::rust::vec::Vec;
use sbor::*;
use scrypto::math::Decimal;

#[derive(Debug, Clone, PartialEq, Eq, Hash, Describe, TypeId, Encode, Decode)]
pub enum SoftResource {
    Static(ResourceDefId),
    Dynamic(SchemaPath),
}

impl From<ResourceDefId> for SoftResource {
    fn from(resource_def_id: ResourceDefId) -> Self {
        SoftResource::Static(resource_def_id)
    }
}

impl From<SchemaPath> for SoftResource {
    fn from(path: SchemaPath) -> Self {
        SoftResource::Dynamic(path)
    }
}

impl From<&str> for SoftResource {
    fn from(path: &str) -> Self {
        let schema_path: SchemaPath = path.parse().expect("Could not decode path");
        SoftResource::Dynamic(schema_path)
    }
}

#[derive(Debug, Clone, PartialEq, Eq, Hash, Describe, TypeId, Encode, Decode)]
pub enum SoftResourceOrNonFungible {
    StaticNonFungible(NonFungibleAddress),
    StaticResource(ResourceDefId),
    Dynamic(SchemaPath),
}

impl From<NonFungibleAddress> for SoftResourceOrNonFungible {
    fn from(non_fungible_address: NonFungibleAddress) -> Self {
        SoftResourceOrNonFungible::StaticNonFungible(non_fungible_address)
    }
}

impl From<ResourceDefId> for SoftResourceOrNonFungible {
    fn from(resource_def_id: ResourceDefId) -> Self {
        SoftResourceOrNonFungible::StaticResource(resource_def_id)
    }
}

impl From<SchemaPath> for SoftResourceOrNonFungible {
    fn from(path: SchemaPath) -> Self {
        SoftResourceOrNonFungible::Dynamic(path)
    }
}

impl From<&str> for SoftResourceOrNonFungible {
    fn from(path: &str) -> Self {
        let schema_path: SchemaPath = path.parse().expect("Could not decode path");
        SoftResourceOrNonFungible::Dynamic(schema_path)
    }
}

#[derive(Debug, Clone, PartialEq, Eq, Hash, Describe, TypeId, Encode, Decode)]
pub enum SoftResourceOrNonFungibleList {
    Static(Vec<SoftResourceOrNonFungible>),
    Dynamic(SchemaPath),
}

impl From<SchemaPath> for SoftResourceOrNonFungibleList {
    fn from(path: SchemaPath) -> Self {
        SoftResourceOrNonFungibleList::Dynamic(path)
    }
}

impl From<&str> for SoftResourceOrNonFungibleList {
    fn from(path: &str) -> Self {
        let schema_path: SchemaPath = path.parse().expect("Could not decode path");
        SoftResourceOrNonFungibleList::Dynamic(schema_path)
    }
}

impl<T> From<Vec<T>> for SoftResourceOrNonFungibleList
where
    T: Into<SoftResourceOrNonFungible>,
{
    fn from(addresses: Vec<T>) -> Self {
        SoftResourceOrNonFungibleList::Static(addresses.into_iter().map(|a| a.into()).collect())
    }
}

/// Resource Proof Rules
#[derive(Debug, Clone, PartialEq, Eq, Hash, Describe, TypeId, Encode, Decode)]
pub enum ProofRule {
    Require(SoftResourceOrNonFungible),
    AmountOf(Decimal, SoftResource),
    CountOf(u8, SoftResourceOrNonFungibleList),
    AllOf(SoftResourceOrNonFungibleList),
    AnyOf(SoftResourceOrNonFungibleList),
}

impl From<NonFungibleAddress> for ProofRule {
    fn from(non_fungible_address: NonFungibleAddress) -> Self {
        ProofRule::Require(non_fungible_address.into())
    }
}

impl From<ResourceDefId> for ProofRule {
    fn from(resource_def_id: ResourceDefId) -> Self {
        ProofRule::Require(resource_def_id.into())
    }
}

#[macro_export]
macro_rules! resource_list {
  ($($resource: expr),*) => ({
      let mut list: Vec<::scrypto::resource::SoftResourceOrNonFungible> = Vec::new();
      $(
        list.push($resource.into());
      )*
      ::scrypto::resource::SoftResourceOrNonFungibleList::Static(list)
  });
}

#[derive(Debug, Clone, PartialEq, Eq, Hash, Describe, TypeId, Encode, Decode)]
pub enum AuthRule {
    ProofRule(ProofRule),
    AnyOf(Vec<AuthRule>),
    AllOf(Vec<AuthRule>),
}

impl AuthRule {
    pub fn or(self, other: AuthRule) -> Self {
        match self {
            AuthRule::AnyOf(mut rules) => {
                rules.push(other);
                AnyOf(rules)
            }
            _ => AnyOf(vec![self, other]),
        }
    }

    pub fn and(self, other: AuthRule) -> Self {
        match self {
            AuthRule::AllOf(mut rules) => {
                rules.push(other);
                AllOf(rules)
            }
            _ => AllOf(vec![self, other]),
        }
    }
}

pub fn require<T>(resource: T) -> ProofRule
where
    T: Into<SoftResourceOrNonFungible>,
{
    ProofRule::Require(resource.into())
}

pub fn require_any_of<T>(resources: T) -> ProofRule
where
    T: Into<SoftResourceOrNonFungibleList>,
{
    ProofRule::AnyOf(resources.into())
}

pub fn require_all_of<T>(resources: T) -> ProofRule
where
    T: Into<SoftResourceOrNonFungibleList>,
{
    ProofRule::AllOf(resources.into())
}

pub fn require_n_of<T>(count: u8, resources: T) -> ProofRule
where
    T: Into<SoftResourceOrNonFungibleList>,
{
    ProofRule::CountOf(count, resources.into())
}

pub fn require_amount<T>(amount: Decimal, resource: T) -> ProofRule
where
    T: Into<SoftResource>,
{
    ProofRule::AmountOf(amount, resource.into())
}

// TODO: Move this logic into preprocessor. It probably needs to be implemented as a procedural macro.
#[macro_export]
macro_rules! auth_and_or {
    (|| $tt:tt) => {{
        let next = auth!($tt);
        move |e: AuthRule| e.or(next)
    }};
    (|| $right1:ident $right2:tt) => {{
        let next = auth!($right1 $right2);
        move |e: AuthRule| e.or(next)
    }};
    (|| $right:tt && $($rest:tt)+) => {{
        let f = auth_and_or!(&& $($rest)+);
        let next = auth!($right);
        move |e: AuthRule| e.or(f(next))
    }};
    (|| $right:tt || $($rest:tt)+) => {{
        let f = auth_and_or!(|| $($rest)+);
        let next = auth!($right);
        move |e: AuthRule| f(e.or(next))
    }};
    (|| $right1:ident $right2:tt && $($rest:tt)+) => {{
        let f = auth_and_or!(&& $($rest)+);
        let next = auth!($right1 $right2);
        move |e: AuthRule| e.or(f(next))
    }};
    (|| $right1:ident $right2:tt || $($rest:tt)+) => {{
        let f = auth_and_or!(|| $($rest)+);
        let next = auth!($right1 $right2);
        move |e: AuthRule| f(e.or(next))
    }};

    (&& $tt:tt) => {{
        let next = auth!($tt);
        move |e: AuthRule| e.and(next)
    }};
    (&& $right1:ident $right2:tt) => {{
        let next = auth!($right1 $right2);
        move |e: AuthRule| e.and(next)
    }};
    (&& $right:tt && $($rest:tt)+) => {{
        let f = auth_and_or!(&& $($rest)+);
        let next = auth!($right);
        move |e: AuthRule| f(e.and(next))
    }};
    (&& $right:tt || $($rest:tt)+) => {{
        let f = auth_and_or!(|| $($rest)+);
        let next = auth!($right);
        move |e: AuthRule| f(e.and(next))
    }};
    (&& $right1:ident $right2:tt && $($rest:tt)+) => {{
        let f = auth_and_or!(&& $($rest)+);
        let next = auth!($right1 $right2);
        move |e: AuthRule| f(e.and(next))
    }};
    (&& $right1:ident $right2:tt || $($rest:tt)+) => {{
        let f = auth_and_or!(|| $($rest)+);
        let next = auth!($right1 $right2);
        move |e: AuthRule| f(e.and(next))
    }};
}

#[macro_export]
macro_rules! auth_rule {
    // Handle leaves
    ($rule:ident $args:tt) => {{ ::scrypto::resource::AuthRule::ProofRule($rule $args) }};

    // Handle group
    (($($tt:tt)+)) => {{ auth_rule!($($tt)+) }};

<<<<<<< HEAD
    // Handle Ors
    ($left:tt || $($right:tt)+) => {{ auth_rule!($left).or(auth_rule!($($right)+)) }};
    ($left_rule:ident $left:tt || $($right:tt)+) => {{ auth_rule!($left_rule $left).or(auth_rule!($($right)+)) }};

    // Handle Ands. a little more complicated since && has higher precedence over ||
    ($left:tt && $right:tt) => {{ auth_rule!($left).and(auth_rule!($right)) }};
    ($left:tt && $right:tt && $($rest:tt)+) => {{ auth_rule!($left && $right).and(auth_rule!($($rest)+)) }};
    ($left:tt && $right:tt || $($rest:tt)+) => {{ auth_rule!($left && $right).or(auth_rule!($($rest)+)) }};

    ($left1:ident $left2:tt && $right:tt) => {{ auth_rule!($left1$left2).and(auth_rule!($right)) }};
    ($left1:ident $left2:tt && $right:tt && $($rest:tt)+) => {{ auth_rule!($left1$left2 && $right).and(auth_rule!($($rest)+)) }};
    ($left1:ident $left2:tt && $right:tt || $($rest:tt)+) => {{ auth_rule!($left1$left2 && $right).or(auth_rule!($($rest)+)) }};

    ($left:tt && $right1:ident $right2:tt) => {{ auth_rule!($left).and(auth_rule!($right1$right2)) }};
    ($left:tt && $right1:ident $right2:tt && $($rest:tt)+) => {{ auth_rule!($left && $right1$right2).and(auth_rule!($($rest)+)) }};
    ($left:tt && $right1:ident $right2:tt || $($rest:tt)+) => {{ auth_rule!($left && $right1$right2).or(auth_rule!($($rest)+)) }};

    ($left1:ident $left2:tt && $right1:ident $right2:tt) => {{ auth_rule!($left1$left2).and(auth_rule!($right1$right2)) }};
    ($left1:ident $left2:tt && $right1:ident $right2:tt && $($rest:tt)+) => {{ auth_rule!($left1$left2 && $right1$right2).and(auth_rule!($($rest)+)) }};
    ($left1:ident $left2:tt && $right1:ident $right2:tt || $($rest:tt)+) => {{ auth_rule!($left1$left2 && $right1$right2).or(auth_rule!($($rest)+)) }};
}

#[macro_export]
macro_rules! auth {
    (allow_all) => {{
        ::scrypto::resource::AuthRule::AllOf(::scrypto::rust::vec::Vec::new())
    }};
    ($($tt:tt)+) => {{
        auth_rule!($($tt)+)
    }};
=======
    // Handle and/or logic
    ($left1:ident $left2:tt $($right:tt)+) => {{
        let f = auth_and_or!($($right)+);
        f(auth!($left1 $left2))
    }};
    ($left:tt $($right:tt)+) => {{
        let f = auth_and_or!($($right)+);
        f(auth!($left))
    }};

>>>>>>> 9de58bd1
}<|MERGE_RESOLUTION|>--- conflicted
+++ resolved
@@ -257,38 +257,6 @@
     // Handle group
     (($($tt:tt)+)) => {{ auth_rule!($($tt)+) }};
 
-<<<<<<< HEAD
-    // Handle Ors
-    ($left:tt || $($right:tt)+) => {{ auth_rule!($left).or(auth_rule!($($right)+)) }};
-    ($left_rule:ident $left:tt || $($right:tt)+) => {{ auth_rule!($left_rule $left).or(auth_rule!($($right)+)) }};
-
-    // Handle Ands. a little more complicated since && has higher precedence over ||
-    ($left:tt && $right:tt) => {{ auth_rule!($left).and(auth_rule!($right)) }};
-    ($left:tt && $right:tt && $($rest:tt)+) => {{ auth_rule!($left && $right).and(auth_rule!($($rest)+)) }};
-    ($left:tt && $right:tt || $($rest:tt)+) => {{ auth_rule!($left && $right).or(auth_rule!($($rest)+)) }};
-
-    ($left1:ident $left2:tt && $right:tt) => {{ auth_rule!($left1$left2).and(auth_rule!($right)) }};
-    ($left1:ident $left2:tt && $right:tt && $($rest:tt)+) => {{ auth_rule!($left1$left2 && $right).and(auth_rule!($($rest)+)) }};
-    ($left1:ident $left2:tt && $right:tt || $($rest:tt)+) => {{ auth_rule!($left1$left2 && $right).or(auth_rule!($($rest)+)) }};
-
-    ($left:tt && $right1:ident $right2:tt) => {{ auth_rule!($left).and(auth_rule!($right1$right2)) }};
-    ($left:tt && $right1:ident $right2:tt && $($rest:tt)+) => {{ auth_rule!($left && $right1$right2).and(auth_rule!($($rest)+)) }};
-    ($left:tt && $right1:ident $right2:tt || $($rest:tt)+) => {{ auth_rule!($left && $right1$right2).or(auth_rule!($($rest)+)) }};
-
-    ($left1:ident $left2:tt && $right1:ident $right2:tt) => {{ auth_rule!($left1$left2).and(auth_rule!($right1$right2)) }};
-    ($left1:ident $left2:tt && $right1:ident $right2:tt && $($rest:tt)+) => {{ auth_rule!($left1$left2 && $right1$right2).and(auth_rule!($($rest)+)) }};
-    ($left1:ident $left2:tt && $right1:ident $right2:tt || $($rest:tt)+) => {{ auth_rule!($left1$left2 && $right1$right2).or(auth_rule!($($rest)+)) }};
-}
-
-#[macro_export]
-macro_rules! auth {
-    (allow_all) => {{
-        ::scrypto::resource::AuthRule::AllOf(::scrypto::rust::vec::Vec::new())
-    }};
-    ($($tt:tt)+) => {{
-        auth_rule!($($tt)+)
-    }};
-=======
     // Handle and/or logic
     ($left1:ident $left2:tt $($right:tt)+) => {{
         let f = auth_and_or!($($right)+);
@@ -298,6 +266,14 @@
         let f = auth_and_or!($($right)+);
         f(auth!($left))
     }};
-
->>>>>>> 9de58bd1
+}
+
+#[macro_export]
+macro_rules! auth {
+    (allow_all) => {{
+        ::scrypto::resource::AuthRule::AllOf(::scrypto::rust::vec::Vec::new())
+    }};
+    ($($tt:tt)+) => {{
+        auth_rule!($($tt)+)
+    }};
 }