use crate::api::ObjectModuleId;
use crate::blueprints::resource::*;
use crate::rule;
use crate::*;
#[cfg(feature = "radix_engine_fuzzing")]
use arbitrary::Arbitrary;
use sbor::rust::collections::BTreeMap;
use sbor::rust::str;
use sbor::rust::string::String;
use sbor::rust::string::ToString;
use utils::btreemap;

use super::AccessRule;

#[derive(Debug, Clone, PartialEq, Eq, Hash, Ord, PartialOrd, ScryptoSbor, ManifestSbor)]
pub struct FnKey {
    pub blueprint: String,
    pub ident: String,
}

impl FnKey {
    pub fn new(blueprint: String, ident: String) -> Self {
        Self { blueprint, ident }
    }
}

#[cfg_attr(feature = "radix_engine_fuzzing", derive(Arbitrary))]
#[derive(Debug, Clone, PartialEq, Eq, Hash, Ord, PartialOrd, ScryptoSbor, ManifestSbor)]
pub enum ObjectKey {
    SELF,
    InnerBlueprint(String),
}

impl ObjectKey {
    pub fn inner_blueprint(name: &str) -> Self {
        ObjectKey::InnerBlueprint(name.to_string())
    }
}

#[cfg_attr(feature = "radix_engine_fuzzing", derive(Arbitrary))]
#[derive(Debug, Clone, PartialEq, Eq, Hash, Ord, PartialOrd, ScryptoSbor, ManifestSbor)]
pub struct MethodKey {
    pub module_id: ObjectModuleId,
    pub ident: String,
}

impl MethodKey {
    pub fn new(module_id: ObjectModuleId, method_ident: &str) -> Self {
        Self {
            module_id,
            ident: method_ident.to_string(),
        }
    }
}

#[cfg_attr(feature = "radix_engine_fuzzing", derive(Arbitrary))]
#[derive(Debug, Clone, PartialEq, Eq, Hash, Ord, PartialOrd, ScryptoSbor, ManifestSbor)]
#[sbor(transparent)]
pub struct MethodEntry {
    pub authority: String,
}

impl MethodEntry {
    fn authority(authority: &str) -> Self {
        MethodEntry {
            authority: authority.to_string(),
        }
    }
}

impl From<String> for AccessRule {
    fn from(name: String) -> Self {
        AccessRule::Protected(AccessRuleNode::Authority(name))
    }
}

<<<<<<< HEAD
=======
/// Method authorization rules for a component
#[cfg_attr(feature = "radix_engine_fuzzing", derive(Arbitrary))]
>>>>>>> 8c7401f2
#[derive(Debug, Clone, PartialEq, Eq, ScryptoSbor, ManifestSbor)]
pub struct MethodAuthorities {
    pub methods: BTreeMap<MethodKey, MethodEntry>,
}

impl MethodAuthorities {
    pub fn new() -> Self {
        Self {
            methods: btreemap!(),
        }
    }

    pub fn set_module_method_authority(
        &mut self,
        module_id: ObjectModuleId,
        method: &str,
        authority: &str,
    ) {
        self.methods.insert(
            MethodKey::new(module_id, method),
            MethodEntry::authority(authority),
        );
    }

    pub fn set_main_method_authority(&mut self, method: &str, authority: &str) {
        self.methods.insert(
            MethodKey::new(ObjectModuleId::Main, method),
            MethodEntry::authority(authority),
        );
    }
}

#[derive(Debug, Clone, PartialEq, Eq, ScryptoSbor, ManifestSbor)]
#[sbor(transparent)]
pub struct AuthorityRules {
    pub rules: BTreeMap<String, (AccessRule, AccessRule)>,
}

impl AuthorityRules {
    pub fn new() -> Self {
        Self { rules: btreemap!() }
    }

    pub fn set_rule<S: Into<String>>(
        &mut self,
        authority: S,
        rule: AccessRule,
        mutability: AccessRule,
    ) {
        self.rules.insert(authority.into(), (rule, mutability));
    }

    pub fn owner_authority(owner_badge: &NonFungibleGlobalId) -> AuthorityRules {
        let mut authority_rules = AuthorityRules::new();
        authority_rules.set_rule(
            "owner",
            rule!(require(owner_badge.clone())),
            rule!(require(owner_badge.clone())),
        );
        authority_rules
    }
}

// TODO: Remove?
pub fn resource_access_rules_from_owner_badge(
    owner_badge: &NonFungibleGlobalId,
) -> BTreeMap<ResourceMethodAuthKey, (AccessRule, AccessRule)> {
    let mut access_rules = BTreeMap::new();
    access_rules.insert(
        ResourceMethodAuthKey::Withdraw,
        (AccessRule::AllowAll, rule!(require(owner_badge.clone()))),
    );
    access_rules.insert(
        ResourceMethodAuthKey::Deposit,
        (AccessRule::AllowAll, rule!(require(owner_badge.clone()))),
    );
    access_rules.insert(
        ResourceMethodAuthKey::Recall,
        (AccessRule::DenyAll, rule!(require(owner_badge.clone()))),
    );
    access_rules.insert(
        Mint,
        (AccessRule::DenyAll, rule!(require(owner_badge.clone()))),
    );
    access_rules.insert(
        Burn,
        (AccessRule::DenyAll, rule!(require(owner_badge.clone()))),
    );
    access_rules.insert(
        UpdateNonFungibleData,
        (
            rule!(require(owner_badge.clone())),
            rule!(require(owner_badge.clone())),
        ),
    );
    access_rules.insert(
        UpdateMetadata,
        (
            rule!(require(owner_badge.clone())),
            rule!(require(owner_badge.clone())),
        ),
    );
    access_rules
}<|MERGE_RESOLUTION|>--- conflicted
+++ resolved
@@ -74,11 +74,8 @@
     }
 }
 
-<<<<<<< HEAD
-=======
 /// Method authorization rules for a component
 #[cfg_attr(feature = "radix_engine_fuzzing", derive(Arbitrary))]
->>>>>>> 8c7401f2
 #[derive(Debug, Clone, PartialEq, Eq, ScryptoSbor, ManifestSbor)]
 pub struct MethodAuthorities {
     pub methods: BTreeMap<MethodKey, MethodEntry>,
