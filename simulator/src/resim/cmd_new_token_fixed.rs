--- conflicted
+++ resolved
@@ -63,13 +63,8 @@
             metadata.insert("icon_url".to_string(), icon_url);
         };
 
-<<<<<<< HEAD
-        let manifest = ManifestBuilder::new(Network::LocalSimulator)
+        let manifest = ManifestBuilder::new(&NetworkDefinition::local_simulator())
             .lock_fee(100.into(), SYS_FAUCET_COMPONENT)
-=======
-        let manifest = ManifestBuilder::new(&NetworkDefinition::local_simulator())
-            .lock_fee(100.into(), SYSTEM_COMPONENT)
->>>>>>> b68a6c3e
             .new_token_fixed(metadata, self.total_supply)
             .call_method_with_all_resources(default_account, "deposit_batch")
             .build();
