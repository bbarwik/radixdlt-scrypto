--- conflicted
+++ resolved
@@ -3,6 +3,7 @@
     OpenSubstateEvent, ReadSubstateEvent, RemoveSubstateEvent, ScanKeysEvent,
     ScanSortedSubstatesEvent, SetSubstateEvent, WriteSubstateEvent,
 };
+use crate::kernel::substate_io::SubstateDevice;
 use crate::{
     blueprints::package::*,
     kernel::actor::Actor,
@@ -325,12 +326,12 @@
     #[inline]
     pub fn read_substate_cost(&self, event: &ReadSubstateEvent) -> u32 {
         match event {
-            ReadSubstateEvent::OnRead {
-                value,
-                read_from_heap,
-                ..
-            } => {
-                let base_cost: u32 = if *read_from_heap { 2127 } else { 3345 };
+            ReadSubstateEvent::OnRead { value, device, .. } => {
+                let base_cost: u32 = match device {
+                    SubstateDevice::Heap => 2127,
+                    SubstateDevice::Store => 3345,
+                };
+
                 add(
                     base_cost / CPU_INSTRUCTIONS_TO_COST_UNIT,
                     Self::data_processing_cost(value.len()),
@@ -342,29 +343,18 @@
     #[inline]
     pub fn write_substate_cost(&self, event: &WriteSubstateEvent) -> u32 {
         match event {
-<<<<<<< HEAD
             WriteSubstateEvent::StoreAccess(store_access) => self.store_access_cost(store_access),
-            WriteSubstateEvent::Start { value, .. } => {
-                add(500, Self::data_processing_cost(value.len()))
-            }
-=======
             WriteSubstateEvent::Start { value, .. } => add(
                 2003u32 / CPU_INSTRUCTIONS_TO_COST_UNIT,
                 Self::data_processing_cost(value.len()),
             ),
->>>>>>> 574fe769
         }
     }
 
     #[inline]
     pub fn close_substate_cost(&self, event: &CloseSubstateEvent) -> u32 {
         match event {
-<<<<<<< HEAD
-            CloseSubstateEvent::End(..) => 500,
-=======
-            CloseSubstateEvent::StoreAccess(store_access) => self.store_access_cost(store_access),
             CloseSubstateEvent::End(..) => 3596u32 / CPU_INSTRUCTIONS_TO_COST_UNIT,
->>>>>>> 574fe769
         }
     }
 
