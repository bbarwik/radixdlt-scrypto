use crate::blueprints::access_controller::*;
use crate::blueprints::account::AccountNativePackage;
use crate::blueprints::consensus_manager::ConsensusManagerNativePackage;
use crate::blueprints::identity::IdentityNativePackage;
use crate::blueprints::package::PackageNativePackage;
use crate::blueprints::pool::PoolNativePackage;
use crate::blueprints::resource::ResourceManagerNativePackage;
use crate::blueprints::transaction_processor::TransactionProcessorNativePackage;
use crate::system::node_modules::access_rules::AccessRulesNativePackage;
use crate::system::node_modules::metadata::MetadataNativePackage;
use crate::system::node_modules::royalty::RoyaltyNativePackage;
use crate::system::node_modules::type_info::TypeInfoSubstate;
use crate::transaction::{
    execute_transaction, ExecutionConfig, FeeReserveConfig, TransactionReceipt,
};
use crate::types::*;
use crate::vm::wasm::WasmEngine;
use crate::vm::ScryptoVm;
use radix_engine_common::crypto::EcdsaSecp256k1PublicKey;
use radix_engine_common::types::ComponentAddress;
use radix_engine_interface::api::node_modules::auth::AuthAddresses;
use radix_engine_interface::api::node_modules::metadata::{MetadataValue, Url};
use radix_engine_interface::blueprints::consensus_manager::{
    ConsensusManagerConfig, ConsensusManagerCreateManifestInput, EpochChangeCondition,
    CONSENSUS_MANAGER_BLUEPRINT, CONSENSUS_MANAGER_CREATE_IDENT,
};
use radix_engine_interface::blueprints::package::*;
use radix_engine_interface::blueprints::resource::*;
use radix_engine_interface::rule;
use radix_engine_store_interface::{
    db_key_mapper::{MappedSubstateDatabase, SpreadPrefixKeyMapper},
    interface::{CommittableSubstateDatabase, SubstateDatabase},
};
use transaction::model::{
    BlobsV1, InstructionV1, InstructionsV1, SystemTransactionV1, TransactionPayload,
};
use transaction::prelude::BlobV1;
use transaction::validation::ManifestIdAllocator;

const XRD_SYMBOL: &str = "XRD";
const XRD_NAME: &str = "Radix";
const XRD_DESCRIPTION: &str = "The Radix Public Network's native token, used to pay the network's required transaction fees and to secure the network through staking to its validator nodes.";
const XRD_URL: &str = "https://tokens.radixdlt.com";
const XRD_ICON_URL: &str = "https://assets.radixdlt.com/icons/icon-xrd-32x32.png";
const XRD_MAX_SUPPLY: i128 = 1_000_000_000_000i128;

#[derive(Debug, Clone, Eq, PartialEq, ManifestSbor)]
pub struct GenesisValidator {
    pub key: EcdsaSecp256k1PublicKey,
    pub accept_delegated_stake: bool,
    pub is_registered: bool,
    pub metadata: Vec<(String, MetadataValue)>,
    pub owner: ComponentAddress,
}

impl From<EcdsaSecp256k1PublicKey> for GenesisValidator {
    fn from(key: EcdsaSecp256k1PublicKey) -> Self {
        // Re-using the validator key for its owner
        let default_owner_address = ComponentAddress::virtual_account_from_public_key(&key);
        GenesisValidator {
            key,
            accept_delegated_stake: true,
            is_registered: true,
            metadata: vec![(
                "url".to_string(),
                MetadataValue::Url(Url(format!("http://test.local?validator={:?}", key))),
            )],
            owner: default_owner_address,
        }
    }
}

#[derive(Debug, Clone, Eq, PartialEq, ManifestSbor)]
pub struct GenesisStakeAllocation {
    pub account_index: u32,
    pub xrd_amount: Decimal,
}

#[derive(Debug, Clone, Eq, PartialEq, ManifestSbor)]
pub struct GenesisResource {
    pub address_reservation: ManifestOwn,
    pub initial_supply: Decimal,
    pub metadata: Vec<(String, MetadataValue)>,
    pub owner: Option<ComponentAddress>,
}

#[derive(Debug, Clone, Eq, PartialEq, ManifestSbor)]
pub struct GenesisResourceAllocation {
    pub account_index: u32,
    pub amount: Decimal,
}

#[derive(Debug, Clone, Eq, PartialEq, ManifestSbor)]
pub enum GenesisDataChunk {
    Validators(Vec<GenesisValidator>),
    Stakes {
        accounts: Vec<ComponentAddress>,
        allocations: Vec<(EcdsaSecp256k1PublicKey, Vec<GenesisStakeAllocation>)>,
    },
    Resources(Vec<GenesisResource>),
    ResourceBalances {
        accounts: Vec<ComponentAddress>,
        allocations: Vec<(ResourceAddress, Vec<GenesisResourceAllocation>)>,
    },
    XrdBalances(Vec<(ComponentAddress, Decimal)>),
}

#[derive(Debug, Clone, ScryptoSbor)]
pub struct GenesisReceipts {
    pub system_bootstrap_receipt: TransactionReceipt,
    pub data_ingestion_receipts: Vec<TransactionReceipt>,
    pub wrap_up_receipt: TransactionReceipt,
}

pub struct Bootstrapper<'s, 'i, S, W>
where
    S: SubstateDatabase + CommittableSubstateDatabase,
    W: WasmEngine,
{
    substate_db: &'s mut S,
    scrypto_vm: &'i ScryptoVm<W>,
    trace: bool,
}

impl<'s, 'i, S, W> Bootstrapper<'s, 'i, S, W>
where
    S: SubstateDatabase + CommittableSubstateDatabase,
    W: WasmEngine,
{
    pub fn new(
        substate_db: &'s mut S,
        scrypto_vm: &'i ScryptoVm<W>,
        trace: bool,
    ) -> Bootstrapper<'s, 'i, S, W> {
        Bootstrapper {
            substate_db,
            scrypto_vm,
            trace,
        }
    }

    pub fn bootstrap_test_default(&mut self) -> Option<GenesisReceipts> {
        self.bootstrap_with_genesis_data(
            vec![],
            Epoch::of(1),
            ConsensusManagerConfig {
                max_validators: 10,
                epoch_change_condition: EpochChangeCondition {
                    min_round_count: 1,
                    max_round_count: 1,
                    target_duration_millis: 0,
                },
                num_unstake_epochs: 1,
                total_emission_xrd_per_epoch: Decimal::one(),
                min_validator_reliability: Decimal::one(),
                num_owner_stake_units_unlock_epochs: 2,
                num_fee_increase_delay_epochs: 1,
            },
            1,
        )
    }

    pub fn bootstrap_with_genesis_data(
        &mut self,
        genesis_data_chunks: Vec<(Vec<(BlueprintId, GlobalAddress)>, GenesisDataChunk)>,
        initial_epoch: Epoch,
        initial_config: ConsensusManagerConfig,
        initial_time_ms: i64,
    ) -> Option<GenesisReceipts> {
        let xrd_info = self
            .substate_db
            .get_mapped::<SpreadPrefixKeyMapper, TypeInfoSubstate>(
                &RADIX_TOKEN.into(),
                TYPE_INFO_FIELD_PARTITION,
                &TypeInfoField::TypeInfo.into(),
            );

        if xrd_info.is_none() {
            let system_bootstrap_receipt =
                self.execute_system_bootstrap(initial_epoch, initial_config, initial_time_ms);

            let mut data_ingestion_receipts = vec![];
            for (chunk_index, chunk) in genesis_data_chunks.into_iter().enumerate() {
                let receipt = self.ingest_genesis_data_chunk(chunk.0, chunk.1, chunk_index);
                data_ingestion_receipts.push(receipt);
            }

            let genesis_wrap_up_receipt = self.execute_genesis_wrap_up();

            Some(GenesisReceipts {
                system_bootstrap_receipt,
                data_ingestion_receipts,
                wrap_up_receipt: genesis_wrap_up_receipt,
            })
        } else {
            None
        }
    }

    fn execute_system_bootstrap(
        &mut self,
        initial_epoch: Epoch,
        initial_config: ConsensusManagerConfig,
        initial_time_ms: i64,
    ) -> TransactionReceipt {
        let transaction =
            create_system_bootstrap_transaction(initial_epoch, initial_config, initial_time_ms);

        let receipt = execute_transaction(
            self.substate_db,
            self.scrypto_vm,
            &FeeReserveConfig::default(),
            &ExecutionConfig::for_genesis_transaction().with_kernel_trace(self.trace),
            &transaction
                .prepare()
                .expect("Expected system bootstrap transaction to be preparable")
                .get_executable(btreeset![AuthAddresses::system_role()]),
        );

        let commit_result = receipt.expect_commit(true);

        self.substate_db
            .commit(&commit_result.state_updates.database_updates);

        receipt
    }

    fn ingest_genesis_data_chunk(
        &mut self,
        pre_allocated_addresses: Vec<(BlueprintId, GlobalAddress)>,
        chunk: GenesisDataChunk,
        chunk_number: usize,
    ) -> TransactionReceipt {
        let transaction = create_genesis_data_ingestion_transaction(
            pre_allocated_addresses,
            &GENESIS_HELPER,
            chunk,
            chunk_number,
        );
        let receipt = execute_transaction(
            self.substate_db,
            self.scrypto_vm,
            &FeeReserveConfig::default(),
            &ExecutionConfig::for_genesis_transaction().with_kernel_trace(self.trace),
            &transaction
                .prepare()
                .expect("Expected genesis data chunk transaction to be preparable")
                .get_executable(btreeset![AuthAddresses::system_role()]),
        );

        let commit_result = receipt.expect_commit(true);
        self.substate_db
            .commit(&commit_result.state_updates.database_updates);

        receipt
    }

    fn execute_genesis_wrap_up(&mut self) -> TransactionReceipt {
        let transaction = create_genesis_wrap_up_transaction();

        let receipt = execute_transaction(
            self.substate_db,
            self.scrypto_vm,
            &FeeReserveConfig::default(),
            &ExecutionConfig::for_genesis_transaction().with_kernel_trace(self.trace),
            &transaction
                .prepare()
                .expect("Expected genesis wrap up transaction to be preparable")
                .get_executable(btreeset![AuthAddresses::system_role()]),
        );

        let commit_result = receipt.expect_commit(true);
        self.substate_db
            .commit(&commit_result.state_updates.database_updates);

        receipt
    }
}

pub fn create_system_bootstrap_transaction(
    initial_epoch: Epoch,
    initial_config: ConsensusManagerConfig,
    initial_time_ms: i64,
) -> SystemTransactionV1 {
    // NOTES
    // * Create resources before packages to avoid circular dependencies.

    let mut id_allocator = ManifestIdAllocator::new();
    let mut instructions = Vec::new();
    let mut pre_allocated_addresses = vec![];
    let mut blobs = vec![];

    // Package Package
    {
        pre_allocated_addresses.push((
            BlueprintId::new(&PACKAGE_PACKAGE, PACKAGE_BLUEPRINT),
            GlobalAddress::from(PACKAGE_PACKAGE),
        ));
        instructions.push(InstructionV1::CallFunction {
            package_address: PACKAGE_PACKAGE,
            blueprint_name: PACKAGE_BLUEPRINT.to_string(),
            function_name: PACKAGE_PUBLISH_NATIVE_IDENT.to_string(),
            args: to_manifest_value(&PackagePublishNativeManifestInput {
                package_address: Some(id_allocator.new_own_id()),
                native_package_code_id: PACKAGE_CODE_ID,
                setup: PackageNativePackage::definition(),
                metadata: BTreeMap::new(),
            }),
        });
    }

    // Metadata Package
    {
        pre_allocated_addresses.push((
            BlueprintId::new(&PACKAGE_PACKAGE, PACKAGE_BLUEPRINT),
            GlobalAddress::from(METADATA_MODULE_PACKAGE),
        ));
        instructions.push(InstructionV1::CallFunction {
            package_address: PACKAGE_PACKAGE,
            blueprint_name: PACKAGE_BLUEPRINT.to_string(),
            function_name: PACKAGE_PUBLISH_NATIVE_IDENT.to_string(),
            args: to_manifest_value(&PackagePublishNativeManifestInput {
                package_address: Some(id_allocator.new_own_id()),
                native_package_code_id: METADATA_CODE_ID,
                setup: MetadataNativePackage::definition(),
                metadata: BTreeMap::new(),
            }),
        });
    }

    // Access Rules Package
    {
        pre_allocated_addresses.push((
            BlueprintId::new(&PACKAGE_PACKAGE, PACKAGE_BLUEPRINT),
            GlobalAddress::from(ROYALTY_MODULE_PACKAGE),
        ));
        instructions.push(InstructionV1::CallFunction {
            package_address: PACKAGE_PACKAGE,
            blueprint_name: PACKAGE_BLUEPRINT.to_string(),
            function_name: PACKAGE_PUBLISH_NATIVE_IDENT.to_string(),
            args: to_manifest_value(&PackagePublishNativeManifestInput {
                package_address: Some(id_allocator.new_own_id()),
                native_package_code_id: ROYALTY_CODE_ID,
                setup: RoyaltyNativePackage::definition(),
                metadata: BTreeMap::new(),
            }),
        });
    }

    // Resource Package
    {
        pre_allocated_addresses.push((
            BlueprintId::new(&PACKAGE_PACKAGE, PACKAGE_BLUEPRINT),
            GlobalAddress::from(ACCESS_RULES_MODULE_PACKAGE),
        ));
        instructions.push(InstructionV1::CallFunction {
            package_address: PACKAGE_PACKAGE,
            blueprint_name: PACKAGE_BLUEPRINT.to_string(),
            function_name: PACKAGE_PUBLISH_NATIVE_IDENT.to_string(),
            args: to_manifest_value(&PackagePublishNativeManifestInput {
                package_address: Some(id_allocator.new_own_id()),
                native_package_code_id: ACCESS_RULES_CODE_ID,
                setup: AccessRulesNativePackage::definition(),
                metadata: BTreeMap::new(),
            }),
        });
    }

    // Royalty Package
    {
        pre_allocated_addresses.push((
            BlueprintId::new(&PACKAGE_PACKAGE, PACKAGE_BLUEPRINT),
            GlobalAddress::from(RESOURCE_PACKAGE),
        ));
        instructions.push(InstructionV1::CallFunction {
            package_address: PACKAGE_PACKAGE,
            blueprint_name: PACKAGE_BLUEPRINT.to_string(),
            function_name: PACKAGE_PUBLISH_NATIVE_IDENT.to_string(),
            args: to_manifest_value(&PackagePublishNativeManifestInput {
                package_address: Some(id_allocator.new_own_id()),
                native_package_code_id: RESOURCE_MANAGER_CODE_ID,
                setup: ResourceManagerNativePackage::definition(),
                metadata: BTreeMap::new(),
            }),
        });
    }

    // XRD Token
    {
        let mut metadata = BTreeMap::new();
        metadata.insert(
            "symbol".to_owned(),
            MetadataValue::String(XRD_SYMBOL.to_owned()),
        );
        metadata.insert(
            "name".to_owned(),
            MetadataValue::String(XRD_NAME.to_owned()),
        );
        metadata.insert(
            "description".to_owned(),
            MetadataValue::String(XRD_DESCRIPTION.to_owned()),
        );
        metadata.insert("url".to_owned(), MetadataValue::String(XRD_URL.to_owned()));
        metadata.insert(
            "icon_url".to_owned(),
            MetadataValue::String(XRD_ICON_URL.to_owned()),
        );

        let mut access_rules = BTreeMap::new();
        access_rules.insert(Withdraw, (rule!(allow_all), rule!(deny_all)));
        access_rules.insert(
            Mint,
            (
                rule!(require(global_caller(CONSENSUS_MANAGER))),
                rule!(deny_all),
            ),
        );
        let initial_supply: Decimal = XRD_MAX_SUPPLY.into();
        pre_allocated_addresses.push((
            BlueprintId::new(&RESOURCE_PACKAGE, FUNGIBLE_RESOURCE_MANAGER_BLUEPRINT),
            GlobalAddress::from(RADIX_TOKEN),
        ));
        instructions.push(InstructionV1::CallFunction {
            package_address: RESOURCE_PACKAGE,
            blueprint_name: FUNGIBLE_RESOURCE_MANAGER_BLUEPRINT.to_string(),
            function_name: FUNGIBLE_RESOURCE_MANAGER_CREATE_WITH_INITIAL_SUPPLY_AND_ADDRESS_IDENT
                .to_string(),
            args: to_manifest_value(
                &FungibleResourceManagerCreateWithInitialSupplyAndAddressManifestInput {
                    features: vec![],
                    divisibility: 18,
                    metadata,
                    access_rules,
                    initial_supply,
                    resource_address: id_allocator.new_own_id(),
                },
            ),
        });
    }

    // Package Token
    {
        let metadata: BTreeMap<String, MetadataValue> = BTreeMap::new();
        let mut access_rules = BTreeMap::new();
        access_rules.insert(Withdraw, (rule!(deny_all), rule!(deny_all)));
        pre_allocated_addresses.push((
            BlueprintId::new(&RESOURCE_PACKAGE, NON_FUNGIBLE_RESOURCE_MANAGER_BLUEPRINT),
            GlobalAddress::from(PACKAGE_OF_DIRECT_CALLER_VIRTUAL_BADGE),
        ));
        instructions.push(InstructionV1::CallFunction {
            package_address: RESOURCE_PACKAGE,
            blueprint_name: NON_FUNGIBLE_RESOURCE_MANAGER_BLUEPRINT.to_string(),
            function_name: NON_FUNGIBLE_RESOURCE_MANAGER_CREATE_WITH_ADDRESS_IDENT.to_string(),
            args: to_manifest_value(&NonFungibleResourceManagerCreateWithAddressManifestInput {
<<<<<<< HEAD
                features: vec![],
=======
>>>>>>> 1f6e7d15
                id_type: NonFungibleIdType::Bytes,
                features: vec![],
                non_fungible_schema: NonFungibleDataSchema::new_schema::<()>(),
                metadata,
                access_rules,
                resource_address: id_allocator.new_own_id(),
            }),
        });
    }

    // Object Token
    {
        let metadata: BTreeMap<String, MetadataValue> = BTreeMap::new();
        let mut access_rules = BTreeMap::new();
        access_rules.insert(Withdraw, (rule!(deny_all), rule!(deny_all)));
        pre_allocated_addresses.push((
            BlueprintId::new(&RESOURCE_PACKAGE, NON_FUNGIBLE_RESOURCE_MANAGER_BLUEPRINT),
            GlobalAddress::from(GLOBAL_CALLER_VIRTUAL_BADGE),
        ));
        instructions.push(InstructionV1::CallFunction {
            package_address: RESOURCE_PACKAGE,
            blueprint_name: NON_FUNGIBLE_RESOURCE_MANAGER_BLUEPRINT.to_string(),
            function_name: NON_FUNGIBLE_RESOURCE_MANAGER_CREATE_WITH_ADDRESS_IDENT.to_string(),
            args: to_manifest_value(&NonFungibleResourceManagerCreateWithAddressManifestInput {
                id_type: NonFungibleIdType::Bytes,
                features: vec![],
                non_fungible_schema: NonFungibleDataSchema::new_schema::<()>(),
                metadata,
                access_rules,
                resource_address: id_allocator.new_own_id(),
            }),
        });
    }

    // Package Owner Token
    {
        // TODO: Integrate this into package instantiation to remove circular dependency
        let mut access_rules = BTreeMap::new();
        access_rules.insert(
            Mint,
            (
                rule!(require(package_of_direct_caller(PACKAGE_PACKAGE))),
                rule!(deny_all),
            ),
        );
        access_rules.insert(Withdraw, (rule!(allow_all), rule!(deny_all)));
        pre_allocated_addresses.push((
            BlueprintId::new(&RESOURCE_PACKAGE, NON_FUNGIBLE_RESOURCE_MANAGER_BLUEPRINT),
            GlobalAddress::from(PACKAGE_OWNER_BADGE),
        ));
        instructions.push(InstructionV1::CallFunction {
            package_address: RESOURCE_PACKAGE,
            blueprint_name: NON_FUNGIBLE_RESOURCE_MANAGER_BLUEPRINT.to_string(),
            function_name: NON_FUNGIBLE_RESOURCE_MANAGER_CREATE_WITH_ADDRESS_IDENT.to_string(),
            args: to_manifest_value(&NonFungibleResourceManagerCreateWithAddressManifestInput {
                id_type: NonFungibleIdType::UUID,
                features: vec![],
                non_fungible_schema: NonFungibleDataSchema::new_schema::<()>(),
                metadata: btreemap!(),
                access_rules,
                resource_address: id_allocator.new_own_id(),
            }),
        });
    }

    // Identity Package
    {
        // TODO: Integrate this into package instantiation to remove circular dependency
        let mut access_rules = BTreeMap::new();
        access_rules.insert(
            Mint,
            (
                rule!(require(package_of_direct_caller(IDENTITY_PACKAGE))),
                rule!(deny_all),
            ),
        );
        access_rules.insert(Withdraw, (rule!(allow_all), rule!(deny_all)));
        pre_allocated_addresses.push((
            BlueprintId::new(&RESOURCE_PACKAGE, NON_FUNGIBLE_RESOURCE_MANAGER_BLUEPRINT),
            GlobalAddress::from(IDENTITY_OWNER_BADGE),
        ));
        instructions.push(InstructionV1::CallFunction {
            package_address: RESOURCE_PACKAGE,
            blueprint_name: NON_FUNGIBLE_RESOURCE_MANAGER_BLUEPRINT.to_string(),
            function_name: NON_FUNGIBLE_RESOURCE_MANAGER_CREATE_WITH_ADDRESS_IDENT.to_string(),
            args: to_manifest_value(&NonFungibleResourceManagerCreateWithAddressManifestInput {
                id_type: NonFungibleIdType::UUID,
                features: vec![],
                non_fungible_schema: NonFungibleDataSchema::new_schema::<()>(),
                metadata: btreemap!(),
                access_rules,
                resource_address: id_allocator.new_own_id(),
            }),
        });

        pre_allocated_addresses.push((
            BlueprintId::new(&PACKAGE_PACKAGE, PACKAGE_BLUEPRINT),
            GlobalAddress::from(IDENTITY_PACKAGE),
        ));
        instructions.push(InstructionV1::CallFunction {
            package_address: PACKAGE_PACKAGE,
            blueprint_name: PACKAGE_BLUEPRINT.to_string(),
            function_name: PACKAGE_PUBLISH_NATIVE_IDENT.to_string(),
            args: to_manifest_value(&PackagePublishNativeManifestInput {
                package_address: Some(id_allocator.new_own_id()),
<<<<<<< HEAD
                definition: IdentityNativePackage::definition(),
=======
                setup: IdentityNativePackage::definition(),
>>>>>>> 1f6e7d15
                native_package_code_id: IDENTITY_CODE_ID,
                metadata: BTreeMap::new(),
            }),
        });
    }

    // ConsensusManager Package
    {
        pre_allocated_addresses.push((
            BlueprintId::new(&PACKAGE_PACKAGE, PACKAGE_BLUEPRINT),
            GlobalAddress::from(CONSENSUS_MANAGER_PACKAGE),
        ));
        instructions.push(InstructionV1::CallFunction {
            package_address: PACKAGE_PACKAGE,
            blueprint_name: PACKAGE_BLUEPRINT.to_string(),
            function_name: PACKAGE_PUBLISH_NATIVE_IDENT.to_string(),
            args: to_manifest_value(&PackagePublishNativeManifestInput {
                package_address: Some(id_allocator.new_own_id()),
<<<<<<< HEAD
                definition: ConsensusManagerNativePackage::definition(),
=======
                setup: ConsensusManagerNativePackage::definition(),
>>>>>>> 1f6e7d15
                native_package_code_id: CONSENSUS_MANAGER_CODE_ID,
                metadata: BTreeMap::new(),
            }),
        });
    }

    // Account Package
    {
        // TODO: Integrate this into package instantiation to remove circular dependency
        let mut access_rules = BTreeMap::new();
        access_rules.insert(
            Mint,
            (
                rule!(require(package_of_direct_caller(ACCOUNT_PACKAGE))),
                rule!(deny_all),
            ),
        );
        access_rules.insert(Withdraw, (rule!(allow_all), rule!(deny_all)));
        pre_allocated_addresses.push((
            BlueprintId::new(&RESOURCE_PACKAGE, NON_FUNGIBLE_RESOURCE_MANAGER_BLUEPRINT),
            GlobalAddress::from(ACCOUNT_OWNER_BADGE),
        ));
        instructions.push(InstructionV1::CallFunction {
            package_address: RESOURCE_PACKAGE,
            blueprint_name: NON_FUNGIBLE_RESOURCE_MANAGER_BLUEPRINT.to_string(),
            function_name: NON_FUNGIBLE_RESOURCE_MANAGER_CREATE_WITH_ADDRESS_IDENT.to_string(),
            args: to_manifest_value(&NonFungibleResourceManagerCreateWithAddressManifestInput {
                id_type: NonFungibleIdType::UUID,
                features: vec![],
                non_fungible_schema: NonFungibleDataSchema::new_schema::<()>(),
                metadata: btreemap!(),
                access_rules,
                resource_address: id_allocator.new_own_id(),
            }),
        });

        pre_allocated_addresses.push((
            BlueprintId::new(&PACKAGE_PACKAGE, PACKAGE_BLUEPRINT),
            GlobalAddress::from(ACCOUNT_PACKAGE),
        ));
        instructions.push(InstructionV1::CallFunction {
            package_address: PACKAGE_PACKAGE,
            blueprint_name: PACKAGE_BLUEPRINT.to_string(),
            function_name: PACKAGE_PUBLISH_NATIVE_IDENT.to_string(),
            args: to_manifest_value(&PackagePublishNativeManifestInput {
                package_address: Some(id_allocator.new_own_id()),
<<<<<<< HEAD
                definition: AccountNativePackage::definition(),
=======
                setup: AccountNativePackage::definition(),
>>>>>>> 1f6e7d15
                native_package_code_id: ACCOUNT_CODE_ID,
                metadata: BTreeMap::new(),
            }),
        });
    }

    // AccessController Package
    {
        pre_allocated_addresses.push((
            BlueprintId::new(&PACKAGE_PACKAGE, PACKAGE_BLUEPRINT),
            GlobalAddress::from(ACCESS_CONTROLLER_PACKAGE),
        ));
        instructions.push(InstructionV1::CallFunction {
            package_address: PACKAGE_PACKAGE,
            blueprint_name: PACKAGE_BLUEPRINT.to_string(),
            function_name: PACKAGE_PUBLISH_NATIVE_IDENT.to_string(),
            args: to_manifest_value(&PackagePublishNativeManifestInput {
                package_address: Some(id_allocator.new_own_id()),
<<<<<<< HEAD
                definition: AccessControllerNativePackage::definition(),
=======
                setup: AccessControllerNativePackage::definition(),
>>>>>>> 1f6e7d15
                metadata: BTreeMap::new(),
                native_package_code_id: ACCESS_CONTROLLER_CODE_ID,
            }),
        });
    }

    // Pool Package
    {
        pre_allocated_addresses.push((
            BlueprintId::new(&PACKAGE_PACKAGE, PACKAGE_BLUEPRINT),
            GlobalAddress::from(POOL_PACKAGE),
        ));
        instructions.push(InstructionV1::CallFunction {
            package_address: PACKAGE_PACKAGE,
            blueprint_name: PACKAGE_BLUEPRINT.to_string(),
            function_name: PACKAGE_PUBLISH_NATIVE_IDENT.to_string(),
            args: to_manifest_value(&PackagePublishNativeManifestInput {
                package_address: Some(id_allocator.new_own_id()),
<<<<<<< HEAD
                definition: PoolNativePackage::definition(),
=======
                setup: PoolNativePackage::definition(),
>>>>>>> 1f6e7d15
                metadata: BTreeMap::new(),
                native_package_code_id: POOL_ID,
            }),
        });
    }

    // TransactionProcessor Package
    {
        pre_allocated_addresses.push((
            BlueprintId::new(&PACKAGE_PACKAGE, PACKAGE_BLUEPRINT),
            GlobalAddress::from(TRANSACTION_PROCESSOR_PACKAGE),
        ));
        instructions.push(InstructionV1::CallFunction {
            package_address: PACKAGE_PACKAGE,
            blueprint_name: PACKAGE_BLUEPRINT.to_string(),
            function_name: PACKAGE_PUBLISH_NATIVE_IDENT.to_string(),
            args: to_manifest_value(&PackagePublishNativeManifestInput {
                package_address: Some(id_allocator.new_own_id()),
<<<<<<< HEAD
                definition: TransactionProcessorNativePackage::definition(),
=======
                setup: TransactionProcessorNativePackage::definition(),
>>>>>>> 1f6e7d15
                metadata: BTreeMap::new(),
                native_package_code_id: TRANSACTION_PROCESSOR_CODE_ID,
            }),
        });
    }

    // ECDSA
    {
        let metadata: BTreeMap<String, MetadataValue> = BTreeMap::new();
        let mut access_rules = BTreeMap::new();
        access_rules.insert(Withdraw, (rule!(allow_all), rule!(deny_all)));
        pre_allocated_addresses.push((
            BlueprintId::new(&RESOURCE_PACKAGE, NON_FUNGIBLE_RESOURCE_MANAGER_BLUEPRINT),
            GlobalAddress::from(ECDSA_SECP256K1_SIGNATURE_VIRTUAL_BADGE),
        ));
        instructions.push(InstructionV1::CallFunction {
            package_address: RESOURCE_PACKAGE,
            blueprint_name: NON_FUNGIBLE_RESOURCE_MANAGER_BLUEPRINT.to_string(),
            function_name: NON_FUNGIBLE_RESOURCE_MANAGER_CREATE_WITH_ADDRESS_IDENT.to_string(),
            args: to_manifest_value(&NonFungibleResourceManagerCreateWithAddressManifestInput {
                id_type: NonFungibleIdType::Bytes,
                features: vec![],
                non_fungible_schema: NonFungibleDataSchema::new_schema::<()>(),
                metadata,
                access_rules,
                resource_address: id_allocator.new_own_id(),
            }),
        });
    }

    // EDDSA ED25519 Token
    {
        let metadata: BTreeMap<String, MetadataValue> = BTreeMap::new();
        let mut access_rules = BTreeMap::new();
        access_rules.insert(Withdraw, (rule!(allow_all), rule!(deny_all)));
        pre_allocated_addresses.push((
            BlueprintId::new(&RESOURCE_PACKAGE, NON_FUNGIBLE_RESOURCE_MANAGER_BLUEPRINT),
            GlobalAddress::from(EDDSA_ED25519_SIGNATURE_VIRTUAL_BADGE),
        ));
        instructions.push(InstructionV1::CallFunction {
            package_address: RESOURCE_PACKAGE,
            blueprint_name: NON_FUNGIBLE_RESOURCE_MANAGER_BLUEPRINT.to_string(),
            function_name: NON_FUNGIBLE_RESOURCE_MANAGER_CREATE_WITH_ADDRESS_IDENT.to_string(),
            args: to_manifest_value(&NonFungibleResourceManagerCreateWithAddressManifestInput {
                id_type: NonFungibleIdType::Bytes,
                features: vec![],
                non_fungible_schema: NonFungibleDataSchema::new_schema::<()>(),
                metadata,
                access_rules,
                resource_address: id_allocator.new_own_id(),
            }),
        });
    }

    // System Token
    {
        let metadata: BTreeMap<String, MetadataValue> = BTreeMap::new();
        let mut access_rules = BTreeMap::new();
        access_rules.insert(Withdraw, (rule!(allow_all), rule!(deny_all)));
        pre_allocated_addresses.push((
            BlueprintId::new(&RESOURCE_PACKAGE, NON_FUNGIBLE_RESOURCE_MANAGER_BLUEPRINT),
            GlobalAddress::from(SYSTEM_TRANSACTION_BADGE),
        ));
        instructions.push(InstructionV1::CallFunction {
            package_address: RESOURCE_PACKAGE,
            blueprint_name: NON_FUNGIBLE_RESOURCE_MANAGER_BLUEPRINT.to_string(),
            function_name: NON_FUNGIBLE_RESOURCE_MANAGER_CREATE_WITH_ADDRESS_IDENT.to_string(),
            args: to_manifest_value(&NonFungibleResourceManagerCreateWithAddressManifestInput {
                id_type: NonFungibleIdType::Bytes,
                features: vec![],
                non_fungible_schema: NonFungibleDataSchema::new_schema::<()>(),
                metadata,
                access_rules,
                resource_address: id_allocator.new_own_id(),
            }),
        });
    }

    // Faucet Package
    {
        let faucet_code = include_bytes!("../../../assets/faucet.wasm").to_vec();
        let faucet_abi = include_bytes!("../../../assets/faucet.schema").to_vec();
        let faucet_code_hash = hash(&faucet_code);
        blobs.push(BlobV1(faucet_code));
        pre_allocated_addresses.push((
            BlueprintId::new(&PACKAGE_PACKAGE, PACKAGE_BLUEPRINT),
            GlobalAddress::from(FAUCET_PACKAGE),
        ));
        instructions.push(InstructionV1::CallFunction {
            package_address: PACKAGE_PACKAGE,
            blueprint_name: PACKAGE_BLUEPRINT.to_string(),
            function_name: PACKAGE_PUBLISH_WASM_ADVANCED_IDENT.to_string(),
            args: to_manifest_value(&PackagePublishWasmAdvancedManifestInput {
                package_address: Some(id_allocator.new_own_id()),
                code: ManifestBlobRef(faucet_code_hash.0),
<<<<<<< HEAD
                definition: manifest_decode(&faucet_abi).unwrap(),
=======
                setup: manifest_decode(&faucet_abi).unwrap(),
>>>>>>> 1f6e7d15
                metadata: BTreeMap::new(),
                owner_rule: OwnerRole::None,
            }),
        });
    }

    // Genesis helper package
    {
        // TODO: Add authorization rules around preventing anyone else from
        // TODO: calling genesis helper code
        let genesis_helper_code = include_bytes!("../../../assets/genesis_helper.wasm").to_vec();
        let genesis_helper_abi = include_bytes!("../../../assets/genesis_helper.schema").to_vec();
        let genesis_helper_code_hash = hash(&genesis_helper_code);
        blobs.push(BlobV1(genesis_helper_code));
        pre_allocated_addresses.push((
            BlueprintId::new(&PACKAGE_PACKAGE, PACKAGE_BLUEPRINT),
            GlobalAddress::from(GENESIS_HELPER_PACKAGE),
        ));
        instructions.push(InstructionV1::CallFunction {
            package_address: PACKAGE_PACKAGE,
            blueprint_name: PACKAGE_BLUEPRINT.to_string(),
            function_name: PACKAGE_PUBLISH_WASM_ADVANCED_IDENT.to_string(),
            args: to_manifest_value(&PackagePublishWasmAdvancedManifestInput {
                package_address: Some(id_allocator.new_own_id()),
                code: ManifestBlobRef(genesis_helper_code_hash.0),
<<<<<<< HEAD
                definition: manifest_decode(&genesis_helper_abi).unwrap(),
=======
                setup: manifest_decode(&genesis_helper_abi).unwrap(),
>>>>>>> 1f6e7d15
                metadata: BTreeMap::new(),
                owner_rule: OwnerRole::None,
            }),
        });
    }

    // Create ConsensusManager
    {
        pre_allocated_addresses.push((
            BlueprintId::new(&RESOURCE_PACKAGE, NON_FUNGIBLE_RESOURCE_MANAGER_BLUEPRINT),
            GlobalAddress::from(VALIDATOR_OWNER_BADGE),
        ));
        pre_allocated_addresses.push((
            BlueprintId::new(&CONSENSUS_MANAGER_PACKAGE, CONSENSUS_MANAGER_BLUEPRINT),
            GlobalAddress::from(CONSENSUS_MANAGER),
        ));
        instructions.push(InstructionV1::CallFunction {
            package_address: CONSENSUS_MANAGER_PACKAGE,
            blueprint_name: CONSENSUS_MANAGER_BLUEPRINT.to_string(),
            function_name: CONSENSUS_MANAGER_CREATE_IDENT.to_string(),
            args: to_manifest_value(&ConsensusManagerCreateManifestInput {
                validator_owner_token_address: id_allocator.new_own_id(),
                component_address: id_allocator.new_own_id(),
                initial_epoch,
                initial_config,
                initial_time_ms,
            }),
        });
    }

    // Create GenesisHelper
    {
        let whole_lotta_xrd = id_allocator.new_bucket_id();
        instructions.push(
            InstructionV1::TakeAllFromWorktop {
                resource_address: RADIX_TOKEN,
            }
            .into(),
        );
        pre_allocated_addresses.push((
            BlueprintId::new(&GENESIS_HELPER_PACKAGE, GENESIS_HELPER_BLUEPRINT),
            GlobalAddress::from(GENESIS_HELPER),
        ));
        instructions.push(InstructionV1::CallFunction {
            package_address: GENESIS_HELPER_PACKAGE,
            blueprint_name: GENESIS_HELPER_BLUEPRINT.to_string(),
            function_name: "new".to_string(),
            args: manifest_args!(
                id_allocator.new_own_id(),
                whole_lotta_xrd,
                CONSENSUS_MANAGER,
                AuthAddresses::system_role()
            ),
        });
    }

    SystemTransactionV1 {
        instructions: InstructionsV1(instructions),
        pre_allocated_addresses,
        blobs: BlobsV1 { blobs },
        hash_for_execution: hash(format!("Genesis Bootstrap")),
    }
}

pub fn create_genesis_data_ingestion_transaction(
    pre_allocated_addresses: Vec<(BlueprintId, GlobalAddress)>,
    genesis_helper: &ComponentAddress,
    chunk: GenesisDataChunk,
    chunk_number: usize,
) -> SystemTransactionV1 {
    let mut instructions = Vec::new();

    instructions.push(InstructionV1::CallMethod {
        address: genesis_helper.clone().into(),
        method_name: "ingest_data_chunk".to_string(),
        args: manifest_args!(chunk),
    });

    SystemTransactionV1 {
        instructions: InstructionsV1(instructions),
        pre_allocated_addresses,
        blobs: BlobsV1 { blobs: vec![] },
        hash_for_execution: hash(format!("Genesis Data Chunk: {}", chunk_number)),
    }
}

pub fn create_genesis_wrap_up_transaction() -> SystemTransactionV1 {
    let mut id_allocator = ManifestIdAllocator::new();
    let mut instructions = Vec::new();

    instructions.push(InstructionV1::CallMethod {
        address: GENESIS_HELPER.clone().into(),
        method_name: "wrap_up".to_string(),
        args: manifest_args!(),
    });

    instructions.push(
        InstructionV1::TakeAllFromWorktop {
            resource_address: RADIX_TOKEN,
        }
        .into(),
    );

    let bucket = id_allocator.new_bucket_id();

    instructions.push(InstructionV1::CallFunction {
        package_address: FAUCET_PACKAGE,
        blueprint_name: FAUCET_BLUEPRINT.to_string(),
        function_name: "new".to_string(),
        args: manifest_args!(ManifestOwn(0), bucket),
    });

    SystemTransactionV1 {
        instructions: InstructionsV1(instructions),
        pre_allocated_addresses: vec![(
            BlueprintId::new(&FAUCET_PACKAGE, FAUCET_BLUEPRINT),
            GlobalAddress::from(FAUCET),
        )],
        blobs: BlobsV1 { blobs: vec![] },
        hash_for_execution: hash(format!("Genesis Wrap Up")),
    }
}<|MERGE_RESOLUTION|>--- conflicted
+++ resolved
@@ -452,10 +452,6 @@
             blueprint_name: NON_FUNGIBLE_RESOURCE_MANAGER_BLUEPRINT.to_string(),
             function_name: NON_FUNGIBLE_RESOURCE_MANAGER_CREATE_WITH_ADDRESS_IDENT.to_string(),
             args: to_manifest_value(&NonFungibleResourceManagerCreateWithAddressManifestInput {
-<<<<<<< HEAD
-                features: vec![],
-=======
->>>>>>> 1f6e7d15
                 id_type: NonFungibleIdType::Bytes,
                 features: vec![],
                 non_fungible_schema: NonFungibleDataSchema::new_schema::<()>(),
@@ -561,11 +557,7 @@
             function_name: PACKAGE_PUBLISH_NATIVE_IDENT.to_string(),
             args: to_manifest_value(&PackagePublishNativeManifestInput {
                 package_address: Some(id_allocator.new_own_id()),
-<<<<<<< HEAD
-                definition: IdentityNativePackage::definition(),
-=======
                 setup: IdentityNativePackage::definition(),
->>>>>>> 1f6e7d15
                 native_package_code_id: IDENTITY_CODE_ID,
                 metadata: BTreeMap::new(),
             }),
@@ -584,11 +576,7 @@
             function_name: PACKAGE_PUBLISH_NATIVE_IDENT.to_string(),
             args: to_manifest_value(&PackagePublishNativeManifestInput {
                 package_address: Some(id_allocator.new_own_id()),
-<<<<<<< HEAD
-                definition: ConsensusManagerNativePackage::definition(),
-=======
                 setup: ConsensusManagerNativePackage::definition(),
->>>>>>> 1f6e7d15
                 native_package_code_id: CONSENSUS_MANAGER_CODE_ID,
                 metadata: BTreeMap::new(),
             }),
@@ -635,11 +623,7 @@
             function_name: PACKAGE_PUBLISH_NATIVE_IDENT.to_string(),
             args: to_manifest_value(&PackagePublishNativeManifestInput {
                 package_address: Some(id_allocator.new_own_id()),
-<<<<<<< HEAD
-                definition: AccountNativePackage::definition(),
-=======
                 setup: AccountNativePackage::definition(),
->>>>>>> 1f6e7d15
                 native_package_code_id: ACCOUNT_CODE_ID,
                 metadata: BTreeMap::new(),
             }),
@@ -658,11 +642,7 @@
             function_name: PACKAGE_PUBLISH_NATIVE_IDENT.to_string(),
             args: to_manifest_value(&PackagePublishNativeManifestInput {
                 package_address: Some(id_allocator.new_own_id()),
-<<<<<<< HEAD
-                definition: AccessControllerNativePackage::definition(),
-=======
                 setup: AccessControllerNativePackage::definition(),
->>>>>>> 1f6e7d15
                 metadata: BTreeMap::new(),
                 native_package_code_id: ACCESS_CONTROLLER_CODE_ID,
             }),
@@ -681,11 +661,7 @@
             function_name: PACKAGE_PUBLISH_NATIVE_IDENT.to_string(),
             args: to_manifest_value(&PackagePublishNativeManifestInput {
                 package_address: Some(id_allocator.new_own_id()),
-<<<<<<< HEAD
-                definition: PoolNativePackage::definition(),
-=======
                 setup: PoolNativePackage::definition(),
->>>>>>> 1f6e7d15
                 metadata: BTreeMap::new(),
                 native_package_code_id: POOL_ID,
             }),
@@ -704,11 +680,7 @@
             function_name: PACKAGE_PUBLISH_NATIVE_IDENT.to_string(),
             args: to_manifest_value(&PackagePublishNativeManifestInput {
                 package_address: Some(id_allocator.new_own_id()),
-<<<<<<< HEAD
-                definition: TransactionProcessorNativePackage::definition(),
-=======
                 setup: TransactionProcessorNativePackage::definition(),
->>>>>>> 1f6e7d15
                 metadata: BTreeMap::new(),
                 native_package_code_id: TRANSACTION_PROCESSOR_CODE_ID,
             }),
@@ -804,11 +776,7 @@
             args: to_manifest_value(&PackagePublishWasmAdvancedManifestInput {
                 package_address: Some(id_allocator.new_own_id()),
                 code: ManifestBlobRef(faucet_code_hash.0),
-<<<<<<< HEAD
-                definition: manifest_decode(&faucet_abi).unwrap(),
-=======
                 setup: manifest_decode(&faucet_abi).unwrap(),
->>>>>>> 1f6e7d15
                 metadata: BTreeMap::new(),
                 owner_rule: OwnerRole::None,
             }),
@@ -834,11 +802,7 @@
             args: to_manifest_value(&PackagePublishWasmAdvancedManifestInput {
                 package_address: Some(id_allocator.new_own_id()),
                 code: ManifestBlobRef(genesis_helper_code_hash.0),
-<<<<<<< HEAD
-                definition: manifest_decode(&genesis_helper_abi).unwrap(),
-=======
                 setup: manifest_decode(&genesis_helper_abi).unwrap(),
->>>>>>> 1f6e7d15
                 metadata: BTreeMap::new(),
                 owner_rule: OwnerRole::None,
             }),
