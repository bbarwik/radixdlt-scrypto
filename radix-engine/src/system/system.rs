--- conflicted
+++ resolved
@@ -775,13 +775,8 @@
             }
         }
 
-<<<<<<< HEAD
         let mut node_substates = self.api.kernel_drop_node(&node_id)?;
         let user_substates = node_substates.remove(&SysModuleId::User.into()).unwrap();
-=======
-        let mut node_substates = self.api.kernel_drop_node(node_id)?;
-        let user_substates = node_substates.remove(&SysModuleId::Object.into()).unwrap();
->>>>>>> d6b97b6e
         let fields = user_substates
             .into_iter()
             .map(|(_key, v)| v.into())
