use super::id_allocation::IDAllocation;
use super::payload_validation::*;
use super::system_modules::auth::Authorization;
use super::system_modules::costing::CostingReason;
use crate::errors::{
    ApplicationError, CannotGlobalizeError, CreateObjectError, InvalidDropNodeAccess,
    InvalidModuleSet, InvalidModuleType, RuntimeError, SystemModuleError,
};
use crate::errors::{SystemError, SystemUpstreamError};
use crate::kernel::actor::{Actor, InstanceContext, MethodActor};
use crate::kernel::call_frame::{NodeVisibility, Visibility};
use crate::kernel::kernel_api::*;
use crate::system::node_init::type_info_partition;
use crate::system::node_modules::type_info::{TypeInfoBlueprint, TypeInfoSubstate};
use crate::system::system_callback::{
    FieldLockData, KeyValueEntryLockData, SystemConfig, SystemLockData,
};
use crate::system::system_callback_api::SystemCallbackObject;
use crate::system::system_modules::auth::{ActingLocation, AuthorizationCheckResult};
use crate::system::system_modules::costing::FIXED_LOW_FEE;
use crate::system::system_modules::events::EventError;
use crate::system::system_modules::execution_trace::{BucketSnapshot, ProofSnapshot};
use crate::track::interface::NodeSubstates;
use crate::types::*;
use radix_engine_interface::api::actor_index_api::ClientActorIndexApi;
use radix_engine_interface::api::actor_sorted_index_api::SortedKey;
use radix_engine_interface::api::field_lock_api::{FieldLockHandle, LockFlags};
use radix_engine_interface::api::key_value_entry_api::{
    ClientKeyValueEntryApi, KeyValueEntryHandle,
};
use radix_engine_interface::api::key_value_store_api::ClientKeyValueStoreApi;
use radix_engine_interface::api::object_api::ObjectModuleId;
use radix_engine_interface::api::*;
use radix_engine_interface::blueprints::package::*;
use radix_engine_interface::blueprints::resource::*;
use radix_engine_interface::schema::{
    BlueprintCollectionSchema, BlueprintKeyValueStoreSchema, FieldSchema, InstanceSchema,
    KeyValueStoreSchema, TypeRef,
};
use resources_tracker_macro::trace_resources;
use sbor::rust::string::ToString;
use sbor::rust::vec::Vec;

#[derive(Debug, Clone, PartialEq, Eq, ScryptoSbor)]
pub enum SubstateMutability {
    Mutable,
    Immutable,
}

// TODO: Extend this use into substate fields
#[derive(Debug, Clone, PartialEq, Eq, ScryptoSbor)]
pub struct DynSubstate<E> {
    pub value: E,
    pub mutability: SubstateMutability,
}

impl<E> DynSubstate<E> {
    pub fn freeze(&mut self) {
        self.mutability = SubstateMutability::Immutable;
    }

    pub fn is_mutable(&self) -> bool {
        matches!(self.mutability, SubstateMutability::Mutable)
    }
}

pub type KeyValueEntrySubstate<V> = DynSubstate<Option<V>>;

impl<V> KeyValueEntrySubstate<V> {
    pub fn entry(value: V) -> Self {
        Self {
            value: Some(value),
            mutability: SubstateMutability::Mutable,
        }
    }

    pub fn remove(&mut self) -> Option<V> {
        self.value.take()
    }
}

impl<V> Default for KeyValueEntrySubstate<V> {
    fn default() -> Self {
        Self {
            value: Option::None,
            mutability: SubstateMutability::Mutable,
        }
    }
}

/// Provided to upper layer for invoking lower layer service
pub struct SystemService<'a, Y: KernelApi<SystemConfig<V>>, V: SystemCallbackObject> {
    pub api: &'a mut Y,
    pub phantom: PhantomData<V>,
}

enum ActorObjectType {
    SELF,
    OuterObject,
}

impl TryFrom<ObjectHandle> for ActorObjectType {
    type Error = RuntimeError;
    fn try_from(value: ObjectHandle) -> Result<Self, Self::Error> {
        match value {
            OBJECT_HANDLE_SELF => Ok(ActorObjectType::SELF),
            OBJECT_HANDLE_OUTER_OBJECT => Ok(ActorObjectType::OuterObject),
            _ => Err(RuntimeError::SystemError(SystemError::InvalidObjectHandle)),
        }
    }
}

impl<'a, Y, V> SystemService<'a, Y, V>
where
    Y: KernelApi<SystemConfig<V>>,
    V: SystemCallbackObject,
{
    pub fn new(api: &'a mut Y) -> Self {
        Self {
            api,
            phantom: PhantomData::default(),
        }
    }

    pub fn validate_payload<'s>(
        &mut self,
        payload: &[u8],
        schema: &'s ScryptoSchema,
        type_index: LocalTypeIndex,
        schema_origin: SchemaOrigin,
    ) -> Result<(), LocatedValidationError<'s, ScryptoCustomExtension>> {
        let validation_context: Box<dyn TypeInfoLookup> =
            Box::new(SystemServiceTypeInfoLookup::new(self, schema_origin));
        validate_payload_against_schema::<ScryptoCustomExtension, _>(
            payload,
            schema,
            type_index,
            &validation_context,
        )
    }

    fn validate_payload_against_blueprint_or_instance_schema<'s>(
        &'s mut self,
        payload: &Vec<u8>,
        type_ref: &TypeRef,
        blueprint_schema: &'s ScryptoSchema,
        blueprint_id: BlueprintId,
        instance_schema: &'s Option<InstanceSchema>,
    ) -> Result<(), LocatedValidationError<ScryptoCustomExtension>> {
        match type_ref {
            TypeRef::Blueprint(index) => {
                self.validate_payload(
                    payload,
                    blueprint_schema,
                    *index,
                    SchemaOrigin::Blueprint(blueprint_id),
                )?;
            }
            TypeRef::Instance(instance_index) => {
                let instance_schema = instance_schema.as_ref().unwrap();
                let index = instance_schema
                    .type_index
                    .get(*instance_index as usize)
                    .unwrap()
                    .clone();

                self.validate_payload(
                    payload,
                    &instance_schema.schema,
                    index,
                    SchemaOrigin::Instance,
                )?;
            }
        }

        Ok(())
    }

    pub fn prepare_global_address(
        &mut self,
        blueprint_id: BlueprintId,
        global_address: GlobalAddress,
    ) -> Result<GlobalAddressReservation, RuntimeError> {
        // Create global address phantom

        self.api.kernel_create_node(
            global_address.as_node_id().clone(),
            btreemap!(
                TYPE_INFO_FIELD_PARTITION => type_info_partition(
                    TypeInfoSubstate::GlobalAddressPhantom(GlobalAddressPhantom {
                        blueprint_id,
                    })
                )
            ),
        )?;

        // Create global address reservation
        let global_address_reservation = self
            .api
            .kernel_allocate_node_id(EntityType::InternalGenericComponent)?;
        self.api.kernel_create_node(
            global_address_reservation,
            btreemap!(
                TYPE_INFO_FIELD_PARTITION => type_info_partition(
                    TypeInfoSubstate::GlobalAddressReservation(global_address.clone())
                )
            ),
        )?;

        Ok(GlobalAddressReservation(Own(global_address_reservation)))
    }

    pub fn get_node_type_info(&mut self, node_id: &NodeId) -> Option<TypeInfoSubstate> {
        // This is to solve the bootstrapping problem.
        // TODO: Can be removed if we flush bootstrap state updates without transactional execution.
        if node_id.eq(RADIX_TOKEN.as_node_id()) {
            return Some(TypeInfoSubstate::Object(ObjectInfo {
                blueprint: BlueprintId {
                    package_address: RESOURCE_PACKAGE,
                    blueprint_name: FUNGIBLE_RESOURCE_MANAGER_BLUEPRINT.to_string(),
                },
                global: true,
                outer_object: None,
                instance_schema: None,
                features: btreeset!(),
            }));
        } else if node_id.eq(SECP256K1_SIGNATURE_VIRTUAL_BADGE.as_node_id())
            || node_id.eq(ED25519_SIGNATURE_VIRTUAL_BADGE.as_node_id())
            || node_id.eq(SYSTEM_TRANSACTION_BADGE.as_node_id())
            || node_id.eq(PACKAGE_OF_DIRECT_CALLER_VIRTUAL_BADGE.as_node_id())
            || node_id.eq(GLOBAL_CALLER_VIRTUAL_BADGE.as_node_id())
            || node_id.eq(PACKAGE_OWNER_BADGE.as_node_id())
            || node_id.eq(VALIDATOR_OWNER_BADGE.as_node_id())
            || node_id.eq(IDENTITY_OWNER_BADGE.as_node_id())
            || node_id.eq(ACCOUNT_OWNER_BADGE.as_node_id())
        {
            return Some(TypeInfoSubstate::Object(ObjectInfo {
                blueprint: BlueprintId {
                    package_address: RESOURCE_PACKAGE,
                    blueprint_name: NON_FUNGIBLE_RESOURCE_MANAGER_BLUEPRINT.to_string(),
                },
                global: true,
                outer_object: None,
                instance_schema: None,
                features: btreeset!(),
            }));
        }

        self.api
            .kernel_lock_substate(
                node_id,
                TYPE_INFO_FIELD_PARTITION,
                &TypeInfoField::TypeInfo.into(),
                LockFlags::read_only(),
                SystemLockData::default(),
            )
            .and_then(|lock_handle| {
                self.api
                    .kernel_read_substate(lock_handle)
                    .and_then(|x| Ok(x.as_typed::<TypeInfoSubstate>().unwrap()))
                    .and_then(|substate| {
                        self.api
                            .kernel_drop_lock(lock_handle)
                            .and_then(|_| Ok(substate))
                    })
            })
            .ok()
    }

    fn new_object_internal(
        &mut self,
        blueprint: &BlueprintId,
        features: Vec<&str>,
        instance_context: Option<InstanceContext>,
        instance_schema: Option<InstanceSchema>,
        fields: Vec<Vec<u8>>,
        kv_entries: BTreeMap<u8, BTreeMap<Vec<u8>, Vec<u8>>>,
    ) -> Result<NodeId, RuntimeError> {
        let features: BTreeSet<String> = features.into_iter().map(|s| s.to_string()).collect();

        let (expected_blueprint_parent, user_substates) = self.verify_instance_schema_and_state(
            blueprint,
            &features,
            &instance_schema,
            fields,
            kv_entries,
        )?;

        let outer_object = if let Some(parent) = &expected_blueprint_parent {
            match instance_context {
                Some(context) if context.outer_blueprint.eq(parent) => Some(context.outer_object),
                _ => {
                    return Err(RuntimeError::SystemError(
                        SystemError::InvalidChildObjectCreation,
                    ));
                }
            }
        } else {
            None
        };

        let node_id = self.api.kernel_allocate_node_id(
            IDAllocation::Object {
                blueprint_id: blueprint.clone(),
                global: false,
            }
            .entity_type(),
        )?;

        let mut node_substates = btreemap!(
            TYPE_INFO_FIELD_PARTITION => type_info_partition(
                TypeInfoSubstate::Object(ObjectInfo {
                    blueprint: blueprint.clone(),
                    global:false,
                    outer_object,
                    instance_schema,
                    features,
                })
            ),
        );

        for (offset, partition) in user_substates.into_iter() {
            let partition_num = MAIN_BASE_PARTITION
                .at_offset(offset)
                .expect("Module number overflow");
            node_substates.insert(partition_num, partition);
        }

        self.api.kernel_create_node(node_id, node_substates)?;

        Ok(node_id.into())
    }

    pub fn get_blueprint_definition(
        &mut self,
        blueprint: &BlueprintId,
    ) -> Result<BlueprintDefinition, RuntimeError> {
        let def = self
            .api
            .kernel_get_system_state()
            .system
            .blueprint_cache
            .get(blueprint);
        if let Some(schema) = def {
            return Ok(schema.clone());
        } else {
            let handle = self.api.kernel_lock_substate(
                blueprint.package_address.as_node_id(),
                MAIN_BASE_PARTITION,
                &PackageField::Info.into(),
                LockFlags::read_only(),
                SystemLockData::default(),
            )?;

            // TODO: We really need to split up PackageInfo into multiple substates
            let mut package: PackageInfoSubstate =
                self.api.kernel_read_substate(handle)?.as_typed().unwrap();
            let schema = package
                .schema
                .blueprints
                .remove(blueprint.blueprint_name.as_str())
                .ok_or(RuntimeError::SystemError(
                    SystemError::BlueprintDoesNotExist(blueprint.clone()),
                ))?;
            self.api
                .kernel_get_system_state()
                .system
                .blueprint_cache
                .insert(blueprint.clone(), schema);
            self.api.kernel_drop_lock(handle)?;
            let schema = self
                .api
                .kernel_get_system_state()
                .system
                .blueprint_cache
                .get(blueprint)
                .unwrap();
            Ok(schema.clone())
        }
    }

    fn verify_instance_schema_and_state(
        &mut self,
        blueprint: &BlueprintId,
        features: &BTreeSet<String>,
        instance_schema: &Option<InstanceSchema>,
        fields: Vec<Vec<u8>>,
        mut kv_entries: BTreeMap<u8, BTreeMap<Vec<u8>, Vec<u8>>>,
    ) -> Result<
        (
            Option<String>,
            BTreeMap<PartitionOffset, BTreeMap<SubstateKey, IndexedScryptoValue>>,
        ),
        RuntimeError,
    > {
        let blueprint_schema = self.get_blueprint_definition(blueprint)?.schema;

        // Validate features
        {
            for feature in features {
                if !blueprint_schema.features.contains(feature) {
                    return Err(RuntimeError::SystemError(SystemError::InvalidFeature(
                        feature.to_string(),
                    )));
                }
            }
        }

        // Validate instance schema
        {
            if let Some(instance_schema) = instance_schema {
                validate_schema(&instance_schema.schema)
                    .map_err(|_| RuntimeError::SystemError(SystemError::InvalidInstanceSchema))?;
            }
            if !blueprint_schema.validate_instance_schema(instance_schema) {
                return Err(RuntimeError::SystemError(
                    SystemError::InvalidInstanceSchema,
                ));
            }
        }

        let mut partitions = BTreeMap::new();

        // Fields
        {
            let expected_num_fields = blueprint_schema.num_fields();
            if expected_num_fields != fields.len() {
                return Err(RuntimeError::SystemError(SystemError::CreateObjectError(
                    Box::new(CreateObjectError::WrongNumberOfSubstates(
                        blueprint.clone(),
                        fields.len(),
                        expected_num_fields,
                    )),
                )));
            }

            if let Some((offset, field_schemas)) = blueprint_schema.fields {
                let mut partition = BTreeMap::new();

                for (i, field) in fields.into_iter().enumerate() {
                    let field_type_index = match &field_schemas[i] {
                        FieldSchema::Normal { value } => value.clone(),
                        FieldSchema::Conditional { feature, value } => {
                            if features.contains(feature) {
                                value.clone()
                            } else {
                                continue;
                            }
                        }
                    };

                    self.validate_payload(
                        &field,
                        &blueprint_schema.schema,
                        field_type_index,
                        SchemaOrigin::Blueprint(blueprint.clone()),
                    )
                    .map_err(|err| {
                        RuntimeError::SystemError(SystemError::CreateObjectError(Box::new(
                            CreateObjectError::InvalidSubstateWrite(
                                err.error_message(&blueprint_schema.schema),
                            ),
                        )))
                    })?;

                    partition.insert(
                        SubstateKey::Tuple(i as u8),
                        IndexedScryptoValue::from_vec(field)
                            .expect("Checked by payload-schema validation"),
                    );
                }

                partitions.insert(offset, partition);
            }
        }

        // Collections
        {
            for (index, (offset, blueprint_partition_schema)) in
                blueprint_schema.collections.iter().enumerate()
            {
                let index = index as u8;
                let mut partition = BTreeMap::new();
                match blueprint_partition_schema {
                    BlueprintCollectionSchema::KeyValueStore(blueprint_kv_schema) => {
                        let entries = kv_entries.remove(&index);
                        if let Some(entries) = entries {
                            for (key, value) in entries {
                                self.validate_payload_against_blueprint_or_instance_schema(
                                    &key,
                                    &blueprint_kv_schema.key,
                                    &blueprint_schema.schema,
                                    blueprint.clone(),
                                    instance_schema,
                                )
                                .map_err(|err| {
                                    RuntimeError::SystemError(SystemError::CreateObjectError(
                                        Box::new(CreateObjectError::InvalidSubstateWrite(
                                            err.error_message(&blueprint_schema.schema),
                                        )),
                                    ))
                                })?;

                                self.validate_payload_against_blueprint_or_instance_schema(
                                    &value,
                                    &blueprint_kv_schema.value,
                                    &blueprint_schema.schema,
                                    blueprint.clone(),
                                    instance_schema,
                                )
                                .map_err(|err| {
                                    RuntimeError::SystemError(SystemError::CreateObjectError(
                                        Box::new(CreateObjectError::InvalidSubstateWrite(
                                            err.error_message(&blueprint_schema.schema),
                                        )),
                                    ))
                                })?;

                                let value: ScryptoValue = scrypto_decode(&value).unwrap();
                                let kv_entry = KeyValueEntrySubstate::entry(value);
                                let value = IndexedScryptoValue::from_typed(&kv_entry);

                                if !blueprint_kv_schema.can_own {
                                    if !value.owned_nodes().is_empty() {
                                        return Err(RuntimeError::SystemError(
                                            SystemError::InvalidKeyValueStoreOwnership,
                                        ));
                                    }
                                }

                                partition.insert(SubstateKey::Map(key), value);
                            }
                        }
                    }
                    _ => {
                        let entries = kv_entries.remove(&index);
                        if entries.is_some() {
                            return Err(RuntimeError::SystemError(SystemError::CreateObjectError(
                                Box::new(CreateObjectError::InvalidModule),
                            )));
                        }
                    }
                }

                partitions.insert(offset.clone(), partition);
            }

            if !kv_entries.is_empty() {
                return Err(RuntimeError::SystemError(SystemError::CreateObjectError(
                    Box::new(CreateObjectError::InvalidModule),
                )));
            }
        }

        let parent_blueprint = blueprint_schema.outer_blueprint.clone();

        Ok((parent_blueprint, partitions))
    }

    fn key_value_entry_remove_and_release_lock(
        &mut self,
        handle: KeyValueEntryHandle,
    ) -> Result<Vec<u8>, RuntimeError> {
        // TODO: Replace with api::replace
        let current_value = self
            .api
            .kernel_read_substate(handle)
            .map(|v| v.as_slice().to_vec())?;

        let mut kv_entry: KeyValueEntrySubstate<ScryptoValue> =
            scrypto_decode(&current_value).unwrap();
        let value = kv_entry.remove();
        self.kernel_write_substate(handle, IndexedScryptoValue::from_typed(&kv_entry))?;

        self.kernel_drop_lock(handle)?;

        let current_value = scrypto_encode(&value).unwrap();

        Ok(current_value)
    }

    fn get_actor_schema(
        &mut self,
        actor_object_type: ActorObjectType,
    ) -> Result<(NodeId, PartitionNumber, ObjectInfo, IndexedBlueprintSchema), RuntimeError> {
        let actor = self.api.kernel_get_system_state().current;
        let method = actor
            .try_as_method()
            .ok_or_else(|| RuntimeError::SystemError(SystemError::NotAMethod))?;
        match actor_object_type {
            ActorObjectType::OuterObject => {
                let address = method.module_object_info.outer_object.unwrap();
                let info = self.get_object_info(address.as_node_id())?;
<<<<<<< HEAD
                let schema = self.get_blueprint_schema(&info.blueprint)?;
                Ok((address.into_node_id(), MAIN_BASE_PARTITION, info, schema))
=======
                let schema = self.get_blueprint_definition(&info.blueprint)?.schema;
                Ok((address.into_node_id(), OBJECT_BASE_PARTITION, info, schema))
>>>>>>> 42e5d29a
            }
            ActorObjectType::SELF => {
                let node_id = method.node_id;
                let info = method.module_object_info.clone();
                let object_module_id = method.module_id;
                let schema = self.get_blueprint_definition(&info.blueprint)?.schema;
                Ok((node_id, object_module_id.base_partition_num(), info, schema))
            }
        }
    }

    fn get_actor_field(
        &mut self,
        actor_object_type: ActorObjectType,
        field_index: u8,
    ) -> Result<
        (
            NodeId,
            PartitionNumber,
            ScryptoSchema,
            LocalTypeIndex,
            ObjectInfo,
        ),
        RuntimeError,
    > {
        let (node_id, base_partition, info, schema) = self.get_actor_schema(actor_object_type)?;

        let (partition_offset, field_schema) = schema.field(field_index).ok_or_else(|| {
            RuntimeError::SystemError(SystemError::FieldDoesNotExist(
                info.blueprint.clone(),
                field_index,
            ))
        })?;

        let type_index = match field_schema {
            FieldSchema::Normal { value } => value,
            FieldSchema::Conditional { feature, value } => {
                if info.features.contains(&feature) {
                    value
                } else {
                    return Err(RuntimeError::SystemError(SystemError::FieldDoesNotExist(
                        info.blueprint.clone(),
                        field_index,
                    )));
                }
            }
        };

        let partition_num = base_partition
            .at_offset(partition_offset)
            .expect("Module number overflow");

        Ok((node_id, partition_num, schema.schema, type_index, info))
    }

    fn get_actor_kv_partition(
        &mut self,
        actor_object_type: ActorObjectType,
        collection_index: CollectionIndex,
    ) -> Result<
        (
            NodeId,
            PartitionNumber,
            ScryptoSchema,
            BlueprintKeyValueStoreSchema,
            ObjectInfo,
        ),
        RuntimeError,
    > {
        let (node_id, base_partition, info, schema) = self.get_actor_schema(actor_object_type)?;

        let (partition_offset, schema, kv_schema) = schema
            .key_value_store_partition(collection_index)
            .ok_or_else(|| {
                RuntimeError::SystemError(SystemError::KeyValueStoreDoesNotExist(
                    info.blueprint.clone(),
                    collection_index,
                ))
            })?;

        let partition_num = base_partition
            .at_offset(partition_offset)
            .expect("Module number overflow");

        Ok((node_id, partition_num, schema, kv_schema, info))
    }

    fn get_actor_index(
        &mut self,
        actor_object_type: ActorObjectType,
        collection_index: CollectionIndex,
    ) -> Result<(NodeId, PartitionNumber), RuntimeError> {
        let (node_id, base_partition, object_info, schema) =
            self.get_actor_schema(actor_object_type)?;

        let (partition_offset, _) = schema.index_partition(collection_index).ok_or_else(|| {
            RuntimeError::SystemError(SystemError::IndexDoesNotExist(
                object_info.blueprint,
                collection_index,
            ))
        })?;

        let partition_num = base_partition
            .at_offset(partition_offset)
            .expect("Module number overflow");

        Ok((node_id, partition_num))
    }

    fn get_actor_sorted_index(
        &mut self,
        actor_object_type: ActorObjectType,
        collection_index: CollectionIndex,
    ) -> Result<(NodeId, PartitionNumber), RuntimeError> {
        let (node_id, base_partition, object_info, schema) =
            self.get_actor_schema(actor_object_type)?;

        let (partition_offset, _) =
            schema
                .sorted_index_partition(collection_index)
                .ok_or_else(|| {
                    RuntimeError::SystemError(SystemError::SortedIndexDoesNotExist(
                        object_info.blueprint,
                        collection_index,
                    ))
                })?;

        let partition_num = base_partition
            .at_offset(partition_offset)
            .expect("Module number overflow");

        Ok((node_id, partition_num))
    }

    fn resolve_blueprint_from_modules(
        &mut self,
        modules: &BTreeMap<ObjectModuleId, NodeId>,
    ) -> Result<BlueprintId, RuntimeError> {
        let node_id = modules
            .get(&ObjectModuleId::Main)
            .ok_or(RuntimeError::SystemError(SystemError::MissingModule(
                ObjectModuleId::Main,
            )))?;

        Ok(self.get_object_info(node_id)?.blueprint)
    }

    /// ASSUMPTIONS:
    /// Assumes the caller has already checked that the entity type on the GlobalAddress is valid
    /// against the given self module.
    fn globalize_with_address_internal(
        &mut self,
        mut modules: BTreeMap<ObjectModuleId, NodeId>,
        global_address_reservation: GlobalAddressReservation,
    ) -> Result<GlobalAddress, RuntimeError> {
        // Check global address reservation
        let global_address = {
            let substates = self.kernel_drop_node(global_address_reservation.0.as_node_id())?;

            let type_info: Option<TypeInfoSubstate> = substates
                .get(&TYPE_INFO_FIELD_PARTITION)
                .and_then(|x| x.get(&TypeInfoField::TypeInfo.into()))
                .and_then(|x| x.as_typed().ok());

            match type_info {
                Some(TypeInfoSubstate::GlobalAddressReservation(x)) => x,
                _ => {
                    return Err(RuntimeError::SystemError(
                        SystemError::InvalidGlobalAddressReservation,
                    ));
                }
            }
        };

        if !global_address.as_node_id().eq(RADIX_TOKEN.as_node_id()) {
            // Check module configuration
            let module_ids = modules
                .keys()
                .cloned()
                .collect::<BTreeSet<ObjectModuleId>>();
            let standard_object = btreeset!(
                ObjectModuleId::Main,
                ObjectModuleId::Metadata,
                ObjectModuleId::Royalty,
                ObjectModuleId::AccessRules
            );
            if module_ids != standard_object {
                return Err(RuntimeError::SystemError(SystemError::InvalidModuleSet(
                    Box::new(InvalidModuleSet(module_ids)),
                )));
            }
        }

        // Check blueprint id
        let reserved_blueprint_id = {
            let lock_handle = self.kernel_lock_substate(
                global_address.as_node_id(),
                TYPE_INFO_FIELD_PARTITION,
                &TypeInfoField::TypeInfo.into(),
                LockFlags::MUTABLE, // This is to ensure the substate is lock free!
                SystemLockData::Default,
            )?;
            let type_info: TypeInfoSubstate =
                self.kernel_read_substate(lock_handle)?.as_typed().unwrap();
            self.kernel_drop_lock(lock_handle)?;
            match type_info {
                TypeInfoSubstate::GlobalAddressPhantom(GlobalAddressPhantom { blueprint_id }) => {
                    blueprint_id
                }
                _ => unreachable!(),
            }
        };

        // Read the type info
        let node_id = modules
            .remove(&ObjectModuleId::Main)
            .ok_or(RuntimeError::SystemError(SystemError::MissingModule(
                ObjectModuleId::Main,
            )))?;
        self.api
            .kernel_get_system_state()
            .system
            .modules
            .events
            .add_replacement(
                (node_id, ObjectModuleId::Main),
                (*global_address.as_node_id(), ObjectModuleId::Main),
            );
        let lock_handle = self.api.kernel_lock_substate(
            &node_id,
            TYPE_INFO_FIELD_PARTITION,
            &TypeInfoField::TypeInfo.into(),
            LockFlags::read_only(),
            SystemLockData::Default,
        )?;
        let mut type_info: TypeInfoSubstate = self
            .api
            .kernel_read_substate(lock_handle)?
            .as_typed()
            .unwrap();
        self.api.kernel_drop_lock(lock_handle)?;

        let blueprint_id = match &mut type_info {
            TypeInfoSubstate::Object(ObjectInfo {
                global, blueprint, ..
            }) => {
                if *global {
                    return Err(RuntimeError::SystemError(SystemError::CannotGlobalize(
                        CannotGlobalizeError::AlreadyGlobalized,
                    )));
                } else if blueprint.package_address != reserved_blueprint_id.package_address
                    || blueprint.blueprint_name != reserved_blueprint_id.blueprint_name
                {
                    return Err(RuntimeError::SystemError(SystemError::CannotGlobalize(
                        CannotGlobalizeError::InvalidBlueprintId,
                    )));
                } else {
                    *global = true;
                }

                blueprint
            }
            _ => {
                return Err(RuntimeError::SystemError(SystemError::CannotGlobalize(
                    CannotGlobalizeError::NotAnObject,
                )))
            }
        };

        let schema = self.get_blueprint_schema(blueprint_id)?;
        let num_main_partitions = schema.num_partitions();

        // Create a global node
        self.kernel_create_node(
            global_address.into(),
            btreemap!(
                TYPE_INFO_FIELD_PARTITION => type_info_partition(type_info)
            ),
        )?;

        // Move self modules to the newly created global node, and drop
        for offset in 0u8..num_main_partitions {
            let partition_number = MAIN_BASE_PARTITION
                .at_offset(PartitionOffset(offset))
                .unwrap();
            self.kernel_move_module(
                &node_id,
                partition_number,
                global_address.as_node_id(),
                partition_number,
            )?;
        }

        self.kernel_drop_node(&node_id)?;

        // Move other modules, and drop
        for (module_id, node_id) in modules {
            match module_id {
                ObjectModuleId::Main => panic!("Should have been removed already"),
                ObjectModuleId::AccessRules
                | ObjectModuleId::Metadata
                | ObjectModuleId::Royalty => {
                    let blueprint_id = self.get_object_info(&node_id)?.blueprint;
                    let expected_blueprint = module_id.static_blueprint().unwrap();
                    if !blueprint_id.eq(&expected_blueprint) {
                        return Err(RuntimeError::SystemError(SystemError::InvalidModuleType(
                            Box::new(InvalidModuleType {
                                expected_blueprint,
                                actual_blueprint: blueprint_id,
                            }),
                        )));
                    }

                    self.api
                        .kernel_get_system_state()
                        .system
                        .modules
                        .events
                        .add_replacement(
                            (node_id, ObjectModuleId::Main),
                            (*global_address.as_node_id(), module_id),
                        );

                    // Move and drop
                    let schema = self.get_blueprint_schema(&blueprint_id)?;
                    let module_base_partition = module_id.base_partition_num();
                    for offset in 0u8..schema.num_partitions {
                        let src = MAIN_BASE_PARTITION
                            .at_offset(PartitionOffset(offset))
                            .unwrap();
                        let dest = module_base_partition
                            .at_offset(PartitionOffset(offset))
                            .unwrap();

                        self.kernel_move_module(&node_id, src, global_address.as_node_id(), dest)?;
                    }

                    self.kernel_drop_node(&node_id)?;
                }
            }
        }

        Ok(global_address)
    }

    pub fn actor_get_receiver_node_id(&mut self) -> Option<(NodeId, bool)> {
        let actor = self.api.kernel_get_system_state().current;
        actor
            .try_as_method()
            .map(|a| (a.node_id, a.is_direct_access))
    }

    pub fn actor_get_fn_identifier(&mut self) -> Result<FnIdentifier, RuntimeError> {
        let actor = self.api.kernel_get_system_state().current;
        Ok(actor.fn_identifier())
    }
}

impl<'a, Y, V> ClientFieldLockApi<RuntimeError> for SystemService<'a, Y, V>
where
    Y: KernelApi<SystemConfig<V>>,
    V: SystemCallbackObject,
{
    #[trace_resources]
    fn field_lock_read(&mut self, lock_handle: FieldLockHandle) -> Result<Vec<u8>, RuntimeError> {
        let LockInfo { data, .. } = self.api.kernel_get_lock_info(lock_handle)?;
        match data {
            SystemLockData::Field(..) => {}
            _ => {
                return Err(RuntimeError::SystemError(SystemError::NotAFieldLock));
            }
        }

        self.api
            .kernel_read_substate(lock_handle)
            .map(|v| v.as_slice().to_vec())
    }

    #[trace_resources]
    fn field_lock_write(
        &mut self,
        lock_handle: FieldLockHandle,
        buffer: Vec<u8>,
    ) -> Result<(), RuntimeError> {
        let LockInfo { data, .. } = self.api.kernel_get_lock_info(lock_handle)?;

        match data {
            SystemLockData::Field(FieldLockData::Write {
                index,
                schema,
                schema_origin,
            }) => {
                self.validate_payload(&buffer, &schema, index, schema_origin)
                    .map_err(|e| {
                        RuntimeError::SystemError(SystemError::InvalidSubstateWrite(
                            e.error_message(&schema),
                        ))
                    })?;
            }
            _ => {
                return Err(RuntimeError::SystemError(SystemError::NotAFieldWriteLock));
            }
        }

        let substate =
            IndexedScryptoValue::from_vec(buffer).expect("Should be valid due to payload check");
        self.api.kernel_write_substate(lock_handle, substate)?;

        Ok(())
    }

    #[trace_resources]
    fn field_lock_release(&mut self, handle: FieldLockHandle) -> Result<(), RuntimeError> {
        let LockInfo { data, .. } = self.api.kernel_get_lock_info(handle)?;
        match data {
            SystemLockData::Field(..) => {}
            _ => {
                return Err(RuntimeError::SystemError(SystemError::NotAFieldLock));
            }
        }

        self.api.kernel_drop_lock(handle)
    }
}

impl<'a, Y, V> ClientObjectApi<RuntimeError> for SystemService<'a, Y, V>
where
    Y: KernelApi<SystemConfig<V>>,
    V: SystemCallbackObject,
{
    #[trace_resources]
    fn new_object(
        &mut self,
        blueprint_ident: &str,
        features: Vec<&str>,
        schema: Option<InstanceSchema>,
        fields: Vec<Vec<u8>>,
        kv_entries: BTreeMap<u8, BTreeMap<Vec<u8>, Vec<u8>>>,
    ) -> Result<NodeId, RuntimeError> {
        let actor = self.api.kernel_get_system_state().current;
        let package_address = actor.package_address().clone();
        let instance_context = actor.instance_context();
        let blueprint = BlueprintId::new(&package_address, blueprint_ident);

        self.new_object_internal(
            &blueprint,
            features,
            instance_context,
            schema,
            fields,
            kv_entries,
        )
    }

    fn attach_access_rules(
        &mut self,
        node_id: &NodeId,
        access_rules_node_id: &NodeId,
    ) -> Result<(), RuntimeError> {
        self.kernel_move_module(
            access_rules_node_id,
            MAIN_BASE_PARTITION,
            node_id,
            ObjectModuleId::AccessRules.base_partition_num(),
        )?;
        self.kernel_drop_node(access_rules_node_id)?;

        Ok(())
    }

    #[trace_resources]
    fn allocate_global_address(
        &mut self,
        blueprint_id: BlueprintId,
    ) -> Result<(GlobalAddressReservation, GlobalAddress), RuntimeError> {
        let global_address_node_id = self.api.kernel_allocate_node_id(
            IDAllocation::Object {
                blueprint_id: blueprint_id.clone(),
                global: true,
            }
            .entity_type(),
        )?;
        let global_address = GlobalAddress::try_from(global_address_node_id.0).unwrap();

        // Create global address reservation
        let global_address_reservation =
            self.prepare_global_address(blueprint_id, global_address)?;

        // NOTE: Because allocated global address is represented as an owned object and nobody is allowed
        // to drop it except the system during globalization, we don't track the lifecycle of
        // allocated addresses.

        Ok((global_address_reservation, global_address))
    }

    #[trace_resources]
    fn allocate_virtual_global_address(
        &mut self,
        blueprint_id: BlueprintId,
        global_address: GlobalAddress,
    ) -> Result<GlobalAddressReservation, RuntimeError> {
        let global_address_reservation =
            self.prepare_global_address(blueprint_id, global_address)?;

        Ok(global_address_reservation)
    }

    // FIXME ensure that only the package actor can globalize its own blueprints

    #[trace_resources]
    fn globalize(
        &mut self,
        modules: BTreeMap<ObjectModuleId, NodeId>,
    ) -> Result<GlobalAddress, RuntimeError> {
        let blueprint_id = self.resolve_blueprint_from_modules(&modules)?;

        // TODO: optimize by skipping address allocation
        let (global_address_reservation, global_address) =
            self.allocate_global_address(blueprint_id)?;

        self.globalize_with_address_internal(modules, global_address_reservation)?;

        Ok(global_address)
    }

    #[trace_resources]
    fn globalize_with_address(
        &mut self,
        modules: BTreeMap<ObjectModuleId, NodeId>,
        address_reservation: GlobalAddressReservation,
    ) -> Result<GlobalAddress, RuntimeError> {
        self.globalize_with_address_internal(modules, address_reservation)
    }

    #[trace_resources]
    fn globalize_with_address_and_create_inner_object(
        &mut self,
        modules: BTreeMap<ObjectModuleId, NodeId>,
        address_reservation: GlobalAddressReservation,
        inner_object_blueprint: &str,
        inner_object_fields: Vec<Vec<u8>>,
    ) -> Result<(GlobalAddress, NodeId), RuntimeError> {
        let actor_blueprint = self.resolve_blueprint_from_modules(&modules)?;

        let global_address = self.globalize_with_address_internal(modules, address_reservation)?;

        let blueprint = BlueprintId::new(&actor_blueprint.package_address, inner_object_blueprint);

        let inner_object = self.new_object_internal(
            &blueprint,
            vec![],
            Some(InstanceContext {
                outer_object: global_address,
                outer_blueprint: actor_blueprint.blueprint_name,
            }),
            None,
            inner_object_fields,
            btreemap!(),
        )?;

        Ok((global_address, inner_object))
    }

    #[trace_resources]
    fn call_method_advanced(
        &mut self,
        receiver: &NodeId,
        direct_access: bool,
        object_module_id: ObjectModuleId,
        method_name: &str,
        args: Vec<u8>,
    ) -> Result<Vec<u8>, RuntimeError> {
        let receiver_info = self.get_object_info(receiver)?;

        let (object_info, global_address) = match object_module_id {
            ObjectModuleId::Main => {
                let global_address = if receiver_info.global {
                    Some(GlobalAddress::new_or_panic(receiver.clone().into()))
                } else {
                    // See if we have a parent

                    // TODO: Cleanup, this is a rather crude way of trying to figure out
                    // TODO: whether the node reference is a child of the current parent
                    // TODO: this should be cleaned up once call_frame is refactored
                    let node_visibility = self.api.kernel_get_node_visibility(receiver);
                    // FIXME I believe this logic is incorrect/inconsistent with design, it's
                    // to duplicate previous logic.
                    if node_visibility.0.iter().any(|v| v.is_normal())
                        && !node_visibility
                            .0
                            .iter()
                            .any(|v| matches!(v, Visibility::FrameOwned))
                    {
                        match self.api.kernel_get_system_state().current {
                            Actor::Method(MethodActor { global_address, .. }) => {
                                global_address.clone()
                            }
                            _ => None,
                        }
                    } else {
                        None
                    }
                };

                (receiver_info.clone(), global_address)
            }
            // TODO: Check if type has these object modules
            ObjectModuleId::Metadata | ObjectModuleId::Royalty | ObjectModuleId::AccessRules => (
                ObjectInfo {
                    blueprint: object_module_id.static_blueprint().unwrap(),
                    outer_object: None,
                    global: receiver_info.global,
                    instance_schema: None,
                    features: btreeset!(),
                },
                None,
            ),
        };

        let identifier =
            MethodIdentifier(receiver.clone(), object_module_id, method_name.to_string());

        // TODO: Can we load this lazily when needed?
        let instance_context = if object_info.global {
            match global_address {
                None => None,
                Some(address) => Some(InstanceContext {
                    outer_object: address,
                    outer_blueprint: object_info.blueprint.blueprint_name.clone(),
                }),
            }
        } else {
            match &object_info.outer_object {
                None => None,
                Some(blueprint_parent) => {
                    // TODO: do this recursively until global?
                    let parent_info = self.get_object_info(blueprint_parent.as_node_id()).unwrap();
                    Some(InstanceContext {
                        outer_object: blueprint_parent.clone(),
                        outer_blueprint: parent_info.blueprint.blueprint_name.clone(),
                    })
                }
            }
        };

        let invocation = KernelInvocation {
            actor: Actor::method(
                global_address,
                identifier,
                receiver_info,
                object_info,
                instance_context,
                direct_access,
            ),
            args: IndexedScryptoValue::from_vec(args).map_err(|e| {
                RuntimeError::SystemUpstreamError(SystemUpstreamError::InputDecodeError(e))
            })?,
        };

        self.api
            .kernel_invoke(Box::new(invocation))
            .map(|v| v.into())
    }

    #[trace_resources]
    fn get_object_info(&mut self, node_id: &NodeId) -> Result<ObjectInfo, RuntimeError> {
        let type_info = TypeInfoBlueprint::get_type(&node_id, self.api)?;
        let object_info = match type_info {
            TypeInfoSubstate::Object(info) => info,
            _ => return Err(RuntimeError::SystemError(SystemError::NotAnObject)),
        };

        Ok(object_info)
    }

    #[trace_resources]
    fn get_reservation_address(&mut self, node_id: &NodeId) -> Result<GlobalAddress, RuntimeError> {
        let type_info = TypeInfoBlueprint::get_type(&node_id, self.api)?;
        let address = match type_info {
            TypeInfoSubstate::GlobalAddressReservation(address) => address,
            _ => {
                return Err(RuntimeError::SystemError(
                    SystemError::NotAnAddressReservation,
                ))
            }
        };

        Ok(address)
    }

    #[trace_resources]
    fn drop_object(&mut self, node_id: &NodeId) -> Result<Vec<Vec<u8>>, RuntimeError> {
        let info = self.get_object_info(node_id)?;
        let actor = self.api.kernel_get_system_state().current;
        let mut is_drop_allowed = false;

        // TODO: what's the right model, trading off between flexibility and security?

        // If the actor is the object's outer object
        if let Some(outer_object) = info.outer_object {
            if let Some(instance_context) = actor.instance_context() {
                if instance_context.outer_object.eq(&outer_object) {
                    is_drop_allowed = true;
                }
            }
        }
        // If the actor is a function within the same blueprint
        if let Actor::Function { blueprint, .. } = actor {
            if blueprint.eq(&info.blueprint) {
                is_drop_allowed = true;
            }
        }

        if !is_drop_allowed {
            return Err(RuntimeError::SystemError(
                SystemError::InvalidDropNodeAccess(Box::new(InvalidDropNodeAccess {
                    node_id: node_id.clone(),
                    package_address: info.blueprint.package_address,
                    blueprint_name: info.blueprint.blueprint_name,
                })),
            ));
        }

        let mut node_substates = self.api.kernel_drop_node(&node_id)?;
        let user_substates = node_substates.remove(&MAIN_BASE_PARTITION).unwrap();
        let fields = user_substates
            .into_iter()
            .map(|(_key, v)| v.into())
            .collect();

        Ok(fields)
    }
}

impl<'a, Y, V> ClientKeyValueEntryApi<RuntimeError> for SystemService<'a, Y, V>
where
    Y: KernelApi<SystemConfig<V>>,
    V: SystemCallbackObject,
{
    #[trace_resources]
    fn key_value_entry_get(
        &mut self,
        handle: KeyValueEntryHandle,
    ) -> Result<Vec<u8>, RuntimeError> {
        let LockInfo { data, .. } = self.api.kernel_get_lock_info(handle)?;
        match data {
            SystemLockData::KeyValueEntry(..) => {}
            _ => {
                return Err(RuntimeError::SystemError(SystemError::NotAKeyValueStore));
            }
        }

        self.api.kernel_read_substate(handle).map(|v| {
            let wrapper: KeyValueEntrySubstate<ScryptoValue> = v.as_typed().unwrap();
            scrypto_encode(&wrapper.value).unwrap()
        })
    }

    // TODO: Should this release lock or continue allow to mutate entry until lock released?
    fn key_value_entry_freeze(&mut self, handle: KeyValueEntryHandle) -> Result<(), RuntimeError> {
        let LockInfo { data, .. } = self.api.kernel_get_lock_info(handle)?;
        match data {
            SystemLockData::KeyValueEntry(KeyValueEntryLockData::Write { .. }) => {}
            _ => {
                return Err(RuntimeError::SystemError(
                    SystemError::NotAKeyValueWriteLock,
                ));
            }
        };

        let v = self.api.kernel_read_substate(handle)?;
        let mut kv_entry: KeyValueEntrySubstate<ScryptoValue> = v.as_typed().unwrap();
        kv_entry.freeze();
        let indexed = IndexedScryptoValue::from_typed(&kv_entry);
        self.api.kernel_write_substate(handle, indexed)?;
        Ok(())
    }

    fn key_value_entry_remove(
        &mut self,
        handle: KeyValueEntryHandle,
    ) -> Result<Vec<u8>, RuntimeError> {
        let current_value = self
            .api
            .kernel_read_substate(handle)
            .map(|v| v.as_slice().to_vec())?;

        let mut kv_entry: KeyValueEntrySubstate<ScryptoValue> =
            scrypto_decode(&current_value).unwrap();
        let value = kv_entry.remove();
        self.kernel_write_substate(handle, IndexedScryptoValue::from_typed(&kv_entry))?;

        let current_value = scrypto_encode(&value).unwrap();

        Ok(current_value)
    }

    #[trace_resources]
    fn key_value_entry_set(
        &mut self,
        handle: KeyValueEntryHandle,
        buffer: Vec<u8>,
    ) -> Result<(), RuntimeError> {
        let LockInfo { data, .. } = self.api.kernel_get_lock_info(handle)?;

        let substate = match data {
            SystemLockData::KeyValueEntry(KeyValueEntryLockData::Write {
                schema_origin,
                schema,
                index,
                can_own,
            }) => {
                self.validate_payload(&buffer, &schema, index, schema_origin)
                    .map_err(|e| {
                        RuntimeError::SystemError(SystemError::InvalidSubstateWrite(
                            e.error_message(&schema),
                        ))
                    })?;

                let substate = IndexedScryptoValue::from_slice(&buffer)
                    .expect("Should be valid due to payload check");

                if !can_own {
                    let own = substate.owned_nodes();
                    if !own.is_empty() {
                        return Err(RuntimeError::SystemError(
                            SystemError::InvalidKeyValueStoreOwnership,
                        ));
                    }
                }

                substate
            }
            _ => {
                return Err(RuntimeError::SystemError(
                    SystemError::NotAKeyValueWriteLock,
                ));
            }
        };

        let value = substate.as_scrypto_value().clone();
        let kv_entry = KeyValueEntrySubstate::entry(value);
        let indexed = IndexedScryptoValue::from_typed(&kv_entry);

        self.api.kernel_write_substate(handle, indexed)?;

        Ok(())
    }

    fn key_value_entry_release(&mut self, handle: KeyValueEntryHandle) -> Result<(), RuntimeError> {
        let LockInfo { data, .. } = self.api.kernel_get_lock_info(handle)?;
        if !data.is_kv_entry() {
            return Err(RuntimeError::SystemError(SystemError::NotAKeyValueStore));
        }

        self.api.kernel_drop_lock(handle)
    }
}

impl<'a, Y, V> ClientKeyValueStoreApi<RuntimeError> for SystemService<'a, Y, V>
where
    Y: KernelApi<SystemConfig<V>>,
    V: SystemCallbackObject,
{
    #[trace_resources]
    fn key_value_store_new(&mut self, schema: KeyValueStoreSchema) -> Result<NodeId, RuntimeError> {
        schema
            .schema
            .validate()
            .map_err(|e| RuntimeError::SystemError(SystemError::InvalidKeyValueStoreSchema(e)))?;

        let node_id = self
            .api
            .kernel_allocate_node_id(IDAllocation::KeyValueStore.entity_type())?;

        self.api.kernel_create_node(
            node_id,
            btreemap!(
                MAIN_BASE_PARTITION => btreemap!(),
                TYPE_INFO_FIELD_PARTITION => type_info_partition(
                    TypeInfoSubstate::KeyValueStore(KeyValueStoreInfo {
                        schema,
                    })
                ),
            ),
        )?;

        Ok(node_id)
    }

    #[trace_resources]
    fn key_value_store_get_info(
        &mut self,
        node_id: &NodeId,
    ) -> Result<KeyValueStoreSchema, RuntimeError> {
        let type_info = TypeInfoBlueprint::get_type(node_id, self.api)?;
        let info = match type_info {
            TypeInfoSubstate::KeyValueStore(info) => info,
            _ => return Err(RuntimeError::SystemError(SystemError::NotAKeyValueStore)),
        };

        Ok(info.schema)
    }

    #[trace_resources]
    fn key_value_store_lock_entry(
        &mut self,
        node_id: &NodeId,
        key: &Vec<u8>,
        flags: LockFlags,
    ) -> Result<KeyValueEntryHandle, RuntimeError> {
        let type_info = TypeInfoBlueprint::get_type(&node_id, self.api)?;
        if flags.contains(LockFlags::UNMODIFIED_BASE) || flags.contains(LockFlags::FORCE_WRITE) {
            return Err(RuntimeError::SystemError(SystemError::InvalidLockFlags));
        }

        let info = match type_info {
            TypeInfoSubstate::KeyValueStore(info) => info,
            _ => return Err(RuntimeError::SystemError(SystemError::NotAKeyValueStore)),
        };

        self.validate_payload(
            key,
            &info.schema.schema,
            info.schema.key,
            SchemaOrigin::KeyValueStore {},
        )
        .map_err(|e| {
            RuntimeError::SystemError(SystemError::InvalidKeyValueKey(
                e.error_message(&info.schema.schema),
            ))
        })?;

        let lock_data = if flags.contains(LockFlags::MUTABLE) {
            SystemLockData::KeyValueEntry(KeyValueEntryLockData::Write {
                schema_origin: SchemaOrigin::KeyValueStore {},
                schema: info.schema.schema,
                index: info.schema.value,
                can_own: info.schema.can_own,
            })
        } else {
            SystemLockData::KeyValueEntry(KeyValueEntryLockData::Read)
        };

        let handle = self.api.kernel_lock_substate_with_default(
            &node_id,
            MAIN_BASE_PARTITION,
            &SubstateKey::Map(key.clone()),
            flags,
            Some(|| {
                let kv_entry = KeyValueEntrySubstate::<()>::default();
                IndexedScryptoValue::from_typed(&kv_entry)
            }),
            lock_data,
        )?;

        if flags.contains(LockFlags::MUTABLE) {
            let mutability = self.api.kernel_read_substate(handle).map(|v| {
                let kv_entry: KeyValueEntrySubstate<ScryptoValue> = v.as_typed().unwrap();
                kv_entry.mutability
            })?;

            if let SubstateMutability::Immutable = mutability {
                return Err(RuntimeError::SystemError(
                    SystemError::MutatingImmutableSubstate,
                ));
            }
        }

        Ok(handle)
    }

    fn key_value_store_remove_entry(
        &mut self,
        node_id: &NodeId,
        key: &Vec<u8>,
    ) -> Result<Vec<u8>, RuntimeError> {
        let handle = self.key_value_store_lock_entry(node_id, key, LockFlags::MUTABLE)?;
        self.key_value_entry_remove_and_release_lock(handle)
    }
}

impl<'a, Y, V> ClientActorIndexApi<RuntimeError> for SystemService<'a, Y, V>
where
    Y: KernelApi<SystemConfig<V>>,
    V: SystemCallbackObject,
{
    fn actor_index_insert(
        &mut self,
        object_handle: ObjectHandle,
        collection_index: CollectionIndex,
        key: Vec<u8>,
        buffer: Vec<u8>,
    ) -> Result<(), RuntimeError> {
        let actor_object_type: ActorObjectType = object_handle.try_into()?;

        let (node_id, partition_num) = self.get_actor_index(actor_object_type, collection_index)?;

        let value = IndexedScryptoValue::from_vec(buffer)
            .map_err(|e| RuntimeError::SystemError(SystemError::InvalidScryptoValue(e)))?;

        if !value.owned_nodes().is_empty() {
            return Err(RuntimeError::SystemError(
                SystemError::CannotStoreOwnedInIterable,
            ));
        }

        self.api
            .kernel_set_substate(&node_id, partition_num, SubstateKey::Map(key), value)
    }

    fn actor_index_remove(
        &mut self,
        object_handle: ObjectHandle,
        collection_index: CollectionIndex,
        key: Vec<u8>,
    ) -> Result<Option<Vec<u8>>, RuntimeError> {
        let actor_object_type: ActorObjectType = object_handle.try_into()?;

        let (node_id, partition_num) = self.get_actor_index(actor_object_type, collection_index)?;

        let rtn = self
            .api
            .kernel_remove_substate(&node_id, partition_num, &SubstateKey::Map(key))?
            .map(|v| v.into());

        Ok(rtn)
    }

    fn actor_index_scan(
        &mut self,
        object_handle: ObjectHandle,
        collection_index: CollectionIndex,
        count: u32,
    ) -> Result<Vec<Vec<u8>>, RuntimeError> {
        let actor_object_type: ActorObjectType = object_handle.try_into()?;

        let (node_id, partition_num) = self.get_actor_index(actor_object_type, collection_index)?;

        let substates = self
            .api
            .kernel_scan_substates(&node_id, partition_num, count)?
            .into_iter()
            .map(|value| value.into())
            .collect();

        Ok(substates)
    }

    fn actor_index_take(
        &mut self,
        object_handle: ObjectHandle,
        collection_index: CollectionIndex,
        count: u32,
    ) -> Result<Vec<Vec<u8>>, RuntimeError> {
        let actor_object_type: ActorObjectType = object_handle.try_into()?;

        let (node_id, partition_num) = self.get_actor_index(actor_object_type, collection_index)?;

        let substates = self
            .api
            .kernel_take_substates(&node_id, partition_num, count)?
            .into_iter()
            .map(|value| value.into())
            .collect();

        Ok(substates)
    }
}

impl<'a, Y, V> ClientActorSortedIndexApi<RuntimeError> for SystemService<'a, Y, V>
where
    Y: KernelApi<SystemConfig<V>>,
    V: SystemCallbackObject,
{
    #[trace_resources]
    fn actor_sorted_index_insert(
        &mut self,
        object_handle: ObjectHandle,
        collection_index: CollectionIndex,
        sorted_key: SortedKey,
        buffer: Vec<u8>,
    ) -> Result<(), RuntimeError> {
        let actor_object_type: ActorObjectType = object_handle.try_into()?;

        let (node_id, partition_num) =
            self.get_actor_sorted_index(actor_object_type, collection_index)?;

        let value = IndexedScryptoValue::from_vec(buffer)
            .map_err(|e| RuntimeError::SystemError(SystemError::InvalidScryptoValue(e)))?;

        if !value.owned_nodes().is_empty() {
            return Err(RuntimeError::SystemError(
                SystemError::CannotStoreOwnedInIterable,
            ));
        }

        self.api.kernel_set_substate(
            &node_id,
            partition_num,
            SubstateKey::Sorted((sorted_key.0, sorted_key.1)),
            value,
        )
    }

    #[trace_resources]
    fn actor_sorted_index_remove(
        &mut self,
        object_handle: ObjectHandle,
        collection_index: CollectionIndex,
        sorted_key: &SortedKey,
    ) -> Result<Option<Vec<u8>>, RuntimeError> {
        let actor_object_type: ActorObjectType = object_handle.try_into()?;

        let (node_id, partition_num) =
            self.get_actor_sorted_index(actor_object_type, collection_index)?;

        let rtn = self
            .api
            .kernel_remove_substate(
                &node_id,
                partition_num,
                &SubstateKey::Sorted((sorted_key.0, sorted_key.1.clone())),
            )?
            .map(|v| v.into());

        Ok(rtn)
    }

    #[trace_resources]
    fn actor_sorted_index_scan(
        &mut self,
        object_handle: ObjectHandle,
        collection_index: CollectionIndex,
        count: u32,
    ) -> Result<Vec<Vec<u8>>, RuntimeError> {
        let actor_object_type: ActorObjectType = object_handle.try_into()?;

        let (node_id, partition_num) =
            self.get_actor_sorted_index(actor_object_type, collection_index)?;

        let substates = self
            .api
            .kernel_scan_sorted_substates(&node_id, partition_num, count)?
            .into_iter()
            .map(|value| value.into())
            .collect();

        Ok(substates)
    }
}

impl<'a, Y, V> ClientBlueprintApi<RuntimeError> for SystemService<'a, Y, V>
where
    Y: KernelApi<SystemConfig<V>>,
    V: SystemCallbackObject,
{
    fn call_function(
        &mut self,
        package_address: PackageAddress,
        blueprint_name: &str,
        function_name: &str,
        args: Vec<u8>,
    ) -> Result<Vec<u8>, RuntimeError> {
        let identifier = FunctionIdentifier::new(
            BlueprintId::new(&package_address, blueprint_name),
            function_name.to_string(),
        );

        let invocation = KernelInvocation {
            actor: Actor::function(identifier.0, identifier.1),
            args: IndexedScryptoValue::from_vec(args).map_err(|e| {
                RuntimeError::SystemUpstreamError(SystemUpstreamError::InputDecodeError(e))
            })?,
        };

        self.api
            .kernel_invoke(Box::new(invocation))
            .map(|v| v.into())
    }
}

impl<'a, Y, V> ClientCostingApi<RuntimeError> for SystemService<'a, Y, V>
where
    Y: KernelApi<SystemConfig<V>>,
    V: SystemCallbackObject,
{
    #[trace_resources(log=units, log=reason)]
    fn consume_cost_units(
        &mut self,
        units: u32,
        reason: ClientCostingReason,
    ) -> Result<(), RuntimeError> {
        // No costing applied

        self.api
            .kernel_get_system()
            .modules
            .costing
            .apply_execution_cost(
                match reason {
                    ClientCostingReason::RunWasm => CostingReason::RunWasm,
                    ClientCostingReason::RunNative => CostingReason::RunNative,
                    ClientCostingReason::RunSystem => CostingReason::RunSystem,
                },
                |_| units,
                5,
            )
    }

    #[trace_resources]
    fn credit_cost_units(
        &mut self,
        vault_id: NodeId,
        locked_fee: LiquidFungibleResource,
        contingent: bool,
    ) -> Result<LiquidFungibleResource, RuntimeError> {
        // No costing applied

        self.api
            .kernel_get_system()
            .modules
            .costing
            .credit_cost_units(vault_id, locked_fee, contingent)
    }

    fn cost_unit_limit(&mut self) -> Result<u32, RuntimeError> {
        Ok(self
            .api
            .kernel_get_system()
            .modules
            .costing
            .fee_reserve
            .cost_unit_limit())
    }

    fn cost_unit_price(&mut self) -> Result<Decimal, RuntimeError> {
        Ok(self
            .api
            .kernel_get_system()
            .modules
            .costing
            .fee_reserve
            .cost_unit_price())
    }

    fn tip_percentage(&mut self) -> Result<u32, RuntimeError> {
        Ok(self
            .api
            .kernel_get_system()
            .modules
            .costing
            .fee_reserve
            .tip_percentage())
    }

    fn fee_balance(&mut self) -> Result<Decimal, RuntimeError> {
        Ok(self
            .api
            .kernel_get_system()
            .modules
            .costing
            .fee_reserve
            .fee_balance())
    }
}

impl<'a, Y, V> ClientActorApi<RuntimeError> for SystemService<'a, Y, V>
where
    Y: KernelApi<SystemConfig<V>>,
    V: SystemCallbackObject,
{
    #[trace_resources]
    fn actor_lock_field(
        &mut self,
        object_handle: ObjectHandle,
        field_index: u8,
        flags: LockFlags,
    ) -> Result<LockHandle, RuntimeError> {
        let actor_object_type: ActorObjectType = object_handle.try_into()?;

        let (node_id, partition_num, schema, type_index, object_info) =
            self.get_actor_field(actor_object_type, field_index)?;

        // TODO: Remove
        if flags.contains(LockFlags::UNMODIFIED_BASE) || flags.contains(LockFlags::FORCE_WRITE) {
            if !(object_info.blueprint.package_address.eq(&RESOURCE_PACKAGE)
                && object_info
                    .blueprint
                    .blueprint_name
                    .eq(FUNGIBLE_VAULT_BLUEPRINT))
            {
                return Err(RuntimeError::SystemError(SystemError::InvalidLockFlags));
            }
        }

        let lock_data = if flags.contains(LockFlags::MUTABLE) {
            FieldLockData::Write {
                schema_origin: SchemaOrigin::Blueprint(object_info.blueprint),
                schema,
                index: type_index,
            }
        } else {
            FieldLockData::Read
        };

        self.api.kernel_lock_substate(
            &node_id,
            partition_num,
            &SubstateKey::Tuple(field_index),
            flags,
            SystemLockData::Field(lock_data),
        )
    }

    #[trace_resources]
    fn actor_get_info(&mut self) -> Result<ObjectInfo, RuntimeError> {
        let actor = self.api.kernel_get_system_state().current;
        let object_info = actor
            .try_as_method()
            .map(|m| m.module_object_info.clone())
            .ok_or(RuntimeError::SystemError(SystemError::NotAMethod))?;

        Ok(object_info)
    }

    #[trace_resources]
    fn actor_get_node_id(&mut self) -> Result<NodeId, RuntimeError> {
        let actor = self.api.kernel_get_system_state().current;
        match actor {
            Actor::Method(MethodActor { node_id, .. }) => Ok(*node_id),
            _ => Err(RuntimeError::SystemError(SystemError::NodeIdNotExist)),
        }
    }
    #[trace_resources]
    fn actor_get_global_address(&mut self) -> Result<GlobalAddress, RuntimeError> {
        let actor = self.api.kernel_get_system_state().current;
        match actor {
            Actor::Method(MethodActor {
                global_address: Some(address),
                ..
            }) => Ok(address.clone()),
            _ => Err(RuntimeError::SystemError(
                SystemError::GlobalAddressDoesNotExist,
            )),
        }
    }

    #[trace_resources]
    fn actor_get_blueprint(&mut self) -> Result<BlueprintId, RuntimeError> {
        self.consume_cost_units(FIXED_LOW_FEE, ClientCostingReason::RunSystem)?;

        let actor = self.api.kernel_get_system_state().current;
        Ok(actor.blueprint().clone())
    }

    #[trace_resources]
    fn actor_call_module_method(
        &mut self,
        object_handle: ObjectHandle,
        module_id: ObjectModuleId,
        method_name: &str,
        args: Vec<u8>,
    ) -> Result<Vec<u8>, RuntimeError> {
        let actor_object_type: ActorObjectType = object_handle.try_into()?;
        let node_id = match actor_object_type {
            ActorObjectType::SELF => {
                self.actor_get_receiver_node_id()
                    .ok_or(RuntimeError::SystemError(SystemError::NotAMethod))?
                    .0
            }
            ActorObjectType::OuterObject => self
                .actor_get_info()?
                .outer_object
                .ok_or(RuntimeError::SystemError(
                    SystemError::OuterObjectDoesNotExist,
                ))?
                .into_node_id(),
        };

        self.call_method_advanced(&node_id, false, module_id, method_name, args)
    }
}

impl<'a, Y, V> ClientActorKeyValueEntryApi<RuntimeError> for SystemService<'a, Y, V>
where
    Y: KernelApi<SystemConfig<V>>,
    V: SystemCallbackObject,
{
    #[trace_resources]
    fn actor_lock_key_value_entry(
        &mut self,
        object_handle: ObjectHandle,
        collection_index: CollectionIndex,
        key: &[u8],
        flags: LockFlags,
    ) -> Result<KeyValueEntryHandle, RuntimeError> {
        let actor_object_type: ActorObjectType = object_handle.try_into()?;

        let (node_id, partition_num, schema, kv_schema, object_info) =
            self.get_actor_kv_partition(actor_object_type, collection_index)?;

        let lock_data = if flags.contains(LockFlags::MUTABLE) {
            let can_own = kv_schema.can_own;
            match kv_schema.value {
                TypeRef::Instance(index) => {
                    let mut instance_schema = object_info.instance_schema.unwrap();
                    KeyValueEntryLockData::Write {
                        schema_origin: SchemaOrigin::Instance {},
                        schema: instance_schema.schema,
                        index: instance_schema.type_index.remove(index as usize),
                        can_own,
                    }
                }
                TypeRef::Blueprint(index) => KeyValueEntryLockData::Write {
                    schema_origin: SchemaOrigin::Blueprint(object_info.blueprint),
                    schema,
                    index,
                    can_own,
                },
            }
        } else {
            KeyValueEntryLockData::Read
        };

        let handle = self.api.kernel_lock_substate_with_default(
            &node_id,
            partition_num,
            &SubstateKey::Map(key.to_vec()),
            flags,
            Some(|| {
                let kv_entry = KeyValueEntrySubstate::<()>::default();
                IndexedScryptoValue::from_typed(&kv_entry)
            }),
            SystemLockData::KeyValueEntry(lock_data),
        )?;

        if flags.contains(LockFlags::MUTABLE) {
            let substate: KeyValueEntrySubstate<ScryptoValue> =
                self.api.kernel_read_substate(handle)?.as_typed().unwrap();

            if !substate.is_mutable() {
                return Err(RuntimeError::SystemError(
                    SystemError::MutatingImmutableSubstate,
                ));
            }
        }

        Ok(handle)
    }

    fn actor_remove_key_value_entry(
        &mut self,
        object_handle: ObjectHandle,
        collection_index: CollectionIndex,
        key: &Vec<u8>,
    ) -> Result<Vec<u8>, RuntimeError> {
        let handle = self.actor_lock_key_value_entry(
            object_handle,
            collection_index,
            key,
            LockFlags::MUTABLE,
        )?;
        self.key_value_entry_remove_and_release_lock(handle)
    }
}

impl<'a, Y, V> ClientAuthApi<RuntimeError> for SystemService<'a, Y, V>
where
    Y: KernelApi<SystemConfig<V>>,
    V: SystemCallbackObject,
{
    #[trace_resources]
    fn get_auth_zone(&mut self) -> Result<NodeId, RuntimeError> {
        self.consume_cost_units(FIXED_LOW_FEE, ClientCostingReason::RunSystem)?;

        let auth_zone_id = self
            .api
            .kernel_get_system()
            .modules
            .auth
            .last_auth_zone()
            .expect("Auth zone missing");

        Ok(auth_zone_id.into())
    }

    #[trace_resources]
    fn assert_access_rule(&mut self, rule: AccessRule) -> Result<(), RuntimeError> {
        self.consume_cost_units(FIXED_LOW_FEE, ClientCostingReason::RunSystem)?;

        // Fetch the tip auth zone
        let auth_zone_id = self
            .api
            .kernel_get_system()
            .modules
            .auth
            .last_auth_zone()
            .expect("Missing auth zone");

        // Authorize
        let auth_result = Authorization::check_authorization_against_access_rule(
            ActingLocation::InCallFrame,
            auth_zone_id,
            &rule,
            self,
        )?;
        match auth_result {
            AuthorizationCheckResult::Authorized => Ok(()),
            AuthorizationCheckResult::Failed(..) => Err(RuntimeError::SystemError(
                SystemError::AssertAccessRuleFailed,
            )),
        }
    }
}

impl<'a, Y, V> ClientTransactionLimitsApi<RuntimeError> for SystemService<'a, Y, V>
where
    Y: KernelApi<SystemConfig<V>>,
    V: SystemCallbackObject,
{
    #[trace_resources]
    fn update_wasm_memory_usage(&mut self, consumed_memory: usize) -> Result<(), RuntimeError> {
        // No costing applied

        let current_depth = self.api.kernel_get_current_depth();
        self.api
            .kernel_get_system()
            .modules
            .transaction_limits
            .update_wasm_memory_usage(current_depth, consumed_memory)
    }
}

impl<'a, Y, V> ClientExecutionTraceApi<RuntimeError> for SystemService<'a, Y, V>
where
    Y: KernelApi<SystemConfig<V>>,
    V: SystemCallbackObject,
{
    #[trace_resources]
    fn update_instruction_index(&mut self, new_index: usize) -> Result<(), RuntimeError> {
        // No costing applied

        self.api
            .kernel_get_system()
            .modules
            .execution_trace
            .update_instruction_index(new_index);
        Ok(())
    }
}

impl<'a, Y, V> ClientEventApi<RuntimeError> for SystemService<'a, Y, V>
where
    Y: KernelApi<SystemConfig<V>>,
    V: SystemCallbackObject,
{
    #[trace_resources]
    fn emit_event(&mut self, event_name: String, event_data: Vec<u8>) -> Result<(), RuntimeError> {
        // FIXME: update costing rule
        self.consume_cost_units(FIXED_LOW_FEE, ClientCostingReason::RunSystem)?;

        let actor = self.api.kernel_get_system_state().current;

        // Locking the package info substate associated with the emitter's package
        let (blueprint_id, blueprint_schema, local_type_index) = {
            // Getting the package address and blueprint name associated with the actor
            let blueprint_id = match actor {
                Actor::Method(MethodActor {
                    module_object_info: ref object_info,
                    ..
                }) => Ok(object_info.blueprint.clone()),
                Actor::Function { ref blueprint, .. } => Ok(blueprint.clone()),
                _ => Err(RuntimeError::SystemModuleError(
                    SystemModuleError::EventError(Box::new(EventError::InvalidActor)),
                )),
            }?;

            let blueprint_schema = self.get_blueprint_definition(&blueprint_id)?.schema;

            // Translating the event name to it's local_type_index which is stored in the blueprint
            // schema
            let local_type_index =
                if let Some(index) = blueprint_schema.event_schema.get(&event_name).cloned() {
                    index
                } else {
                    return Err(RuntimeError::SystemModuleError(
                        SystemModuleError::EventError(Box::new(EventError::SchemaNotFoundError {
                            blueprint: blueprint_id.clone(),
                            event_name,
                        })),
                    ));
                };

            (blueprint_id, blueprint_schema, local_type_index)
        };

        // Construct the event type identifier based on the current actor
        let actor = self.api.kernel_get_system_state().current;
        let event_type_identifier = match actor {
            Actor::Method(MethodActor {
                node_id, module_id, ..
            }) => Ok(EventTypeIdentifier(
                Emitter::Method(node_id.clone(), module_id.clone()),
                local_type_index,
            )),
            Actor::Function { ref blueprint, .. } => Ok(EventTypeIdentifier(
                Emitter::Function(
                    blueprint.package_address.into(),
                    ObjectModuleId::Main,
                    blueprint.blueprint_name.to_string(),
                ),
                local_type_index,
            )),
            _ => Err(RuntimeError::SystemModuleError(
                SystemModuleError::EventError(Box::new(EventError::InvalidActor)),
            )),
        }?;
        self.validate_payload(
            &event_data,
            &blueprint_schema.schema,
            event_type_identifier.1,
            SchemaOrigin::Blueprint(blueprint_id),
        )
        .map_err(|err| {
            RuntimeError::SystemModuleError(SystemModuleError::EventError(Box::new(
                EventError::EventSchemaNotMatch(err.error_message(&blueprint_schema.schema)),
            )))
        })?;

        // Adding the event to the event store
        self.api
            .kernel_get_system()
            .modules
            .events
            .add_event(event_type_identifier, event_data);

        Ok(())
    }
}

impl<'a, Y, V> ClientLoggerApi<RuntimeError> for SystemService<'a, Y, V>
where
    Y: KernelApi<SystemConfig<V>>,
    V: SystemCallbackObject,
{
    fn log_message(&mut self, level: Level, message: String) -> Result<(), RuntimeError> {
        // FIXME: update costing rule
        self.consume_cost_units(FIXED_LOW_FEE, ClientCostingReason::RunSystem)?;

        self.api
            .kernel_get_system()
            .modules
            .logger
            .add(level, message);
        Ok(())
    }
}

impl<'a, Y, V> ClientTransactionRuntimeApi<RuntimeError> for SystemService<'a, Y, V>
where
    Y: KernelApi<SystemConfig<V>>,
    V: SystemCallbackObject,
{
    #[trace_resources]
    fn get_transaction_hash(&mut self) -> Result<Hash, RuntimeError> {
        self.consume_cost_units(FIXED_LOW_FEE, ClientCostingReason::RunSystem)?;

        Ok(self
            .api
            .kernel_get_system()
            .modules
            .transaction_runtime
            .transaction_hash())
    }

    #[trace_resources]
    fn generate_uuid(&mut self) -> Result<u128, RuntimeError> {
        self.consume_cost_units(FIXED_LOW_FEE, ClientCostingReason::RunSystem)?;

        Ok(self
            .api
            .kernel_get_system()
            .modules
            .transaction_runtime
            .generate_uuid())
    }

    fn panic(&mut self, message: String) -> Result<(), RuntimeError> {
        // FIXME: update costing rule
        self.consume_cost_units(FIXED_LOW_FEE, ClientCostingReason::RunSystem)?;

        Err(RuntimeError::ApplicationError(ApplicationError::Panic(
            message.to_string(),
        )))
    }
}

impl<'a, Y, V> ClientApi<RuntimeError> for SystemService<'a, Y, V>
where
    Y: KernelApi<SystemConfig<V>>,
    V: SystemCallbackObject,
{
}

impl<'a, Y, V> KernelNodeApi for SystemService<'a, Y, V>
where
    Y: KernelApi<SystemConfig<V>>,
    V: SystemCallbackObject,
{
    fn kernel_drop_node(&mut self, node_id: &NodeId) -> Result<NodeSubstates, RuntimeError> {
        self.api.kernel_drop_node(node_id)
    }

    fn kernel_allocate_node_id(&mut self, entity_type: EntityType) -> Result<NodeId, RuntimeError> {
        self.api.kernel_allocate_node_id(entity_type)
    }

    fn kernel_create_node(
        &mut self,
        node_id: NodeId,
        node_substates: NodeSubstates,
    ) -> Result<(), RuntimeError> {
        self.api.kernel_create_node(node_id, node_substates)
    }

    fn kernel_move_module(
        &mut self,
        src_node_id: &NodeId,
        src_partition_number: PartitionNumber,
        dest_node_id: &NodeId,
        dest_partition_number: PartitionNumber,
    ) -> Result<(), RuntimeError> {
        self.api.kernel_move_module(
            src_node_id,
            src_partition_number,
            dest_node_id,
            dest_partition_number,
        )
    }
}

impl<'a, Y, V> KernelSubstateApi<SystemLockData> for SystemService<'a, Y, V>
where
    Y: KernelApi<SystemConfig<V>>,
    V: SystemCallbackObject,
{
    fn kernel_lock_substate_with_default(
        &mut self,
        node_id: &NodeId,
        partition_num: PartitionNumber,
        substate_key: &SubstateKey,
        flags: LockFlags,
        default: Option<fn() -> IndexedScryptoValue>,
        data: SystemLockData,
    ) -> Result<LockHandle, RuntimeError> {
        self.api.kernel_lock_substate_with_default(
            node_id,
            partition_num,
            substate_key,
            flags,
            default,
            data,
        )
    }

    fn kernel_get_lock_info(
        &mut self,
        lock_handle: LockHandle,
    ) -> Result<LockInfo<SystemLockData>, RuntimeError> {
        self.api.kernel_get_lock_info(lock_handle)
    }

    fn kernel_drop_lock(&mut self, lock_handle: LockHandle) -> Result<(), RuntimeError> {
        self.api.kernel_drop_lock(lock_handle)
    }

    fn kernel_read_substate(
        &mut self,
        lock_handle: LockHandle,
    ) -> Result<&IndexedScryptoValue, RuntimeError> {
        self.api.kernel_read_substate(lock_handle)
    }

    fn kernel_write_substate(
        &mut self,
        lock_handle: LockHandle,
        value: IndexedScryptoValue,
    ) -> Result<(), RuntimeError> {
        self.api.kernel_write_substate(lock_handle, value)
    }

    fn kernel_set_substate(
        &mut self,
        node_id: &NodeId,
        partition_num: PartitionNumber,
        substate_key: SubstateKey,
        value: IndexedScryptoValue,
    ) -> Result<(), RuntimeError> {
        self.api
            .kernel_set_substate(node_id, partition_num, substate_key, value)
    }

    fn kernel_remove_substate(
        &mut self,
        node_id: &NodeId,
        partition_num: PartitionNumber,
        substate_key: &SubstateKey,
    ) -> Result<Option<IndexedScryptoValue>, RuntimeError> {
        self.api
            .kernel_remove_substate(node_id, partition_num, substate_key)
    }

    fn kernel_scan_sorted_substates(
        &mut self,
        node_id: &NodeId,
        partition_num: PartitionNumber,
        count: u32,
    ) -> Result<Vec<IndexedScryptoValue>, RuntimeError> {
        self.api
            .kernel_scan_sorted_substates(node_id, partition_num, count)
    }

    fn kernel_scan_substates(
        &mut self,
        node_id: &NodeId,
        partition_num: PartitionNumber,
        count: u32,
    ) -> Result<Vec<IndexedScryptoValue>, RuntimeError> {
        self.api
            .kernel_scan_substates(node_id, partition_num, count)
    }

    fn kernel_take_substates(
        &mut self,
        node_id: &NodeId,
        partition_num: PartitionNumber,
        count: u32,
    ) -> Result<Vec<IndexedScryptoValue>, RuntimeError> {
        self.api
            .kernel_take_substates(node_id, partition_num, count)
    }
}

impl<'a, Y, V> KernelInternalApi<SystemConfig<V>> for SystemService<'a, Y, V>
where
    Y: KernelApi<SystemConfig<V>>,
    V: SystemCallbackObject,
{
    fn kernel_get_system_state(&mut self) -> SystemState<'_, SystemConfig<V>> {
        self.api.kernel_get_system_state()
    }

    fn kernel_get_current_depth(&self) -> usize {
        self.api.kernel_get_current_depth()
    }

    fn kernel_get_node_visibility(&self, node_id: &NodeId) -> NodeVisibility {
        self.api.kernel_get_node_visibility(node_id)
    }

    fn kernel_read_bucket(&mut self, bucket_id: &NodeId) -> Option<BucketSnapshot> {
        self.api.kernel_read_bucket(bucket_id)
    }

    fn kernel_read_proof(&mut self, proof_id: &NodeId) -> Option<ProofSnapshot> {
        self.api.kernel_read_proof(proof_id)
    }
}<|MERGE_RESOLUTION|>--- conflicted
+++ resolved
@@ -591,13 +591,8 @@
             ActorObjectType::OuterObject => {
                 let address = method.module_object_info.outer_object.unwrap();
                 let info = self.get_object_info(address.as_node_id())?;
-<<<<<<< HEAD
-                let schema = self.get_blueprint_schema(&info.blueprint)?;
+                let schema = self.get_blueprint_definition(&info.blueprint)?.schema;
                 Ok((address.into_node_id(), MAIN_BASE_PARTITION, info, schema))
-=======
-                let schema = self.get_blueprint_definition(&info.blueprint)?.schema;
-                Ok((address.into_node_id(), OBJECT_BASE_PARTITION, info, schema))
->>>>>>> 42e5d29a
             }
             ActorObjectType::SELF => {
                 let node_id = method.node_id;
@@ -867,7 +862,7 @@
             }
         };
 
-        let schema = self.get_blueprint_schema(blueprint_id)?;
+        let schema = self.get_blueprint_definition(blueprint_id)?.schema;
         let num_main_partitions = schema.num_partitions();
 
         // Create a global node
@@ -922,7 +917,7 @@
                         );
 
                     // Move and drop
-                    let schema = self.get_blueprint_schema(&blueprint_id)?;
+                    let schema = self.get_blueprint_definition(&blueprint_id)?.schema;
                     let module_base_partition = module_id.base_partition_num();
                     for offset in 0u8..schema.num_partitions {
                         let src = MAIN_BASE_PARTITION
