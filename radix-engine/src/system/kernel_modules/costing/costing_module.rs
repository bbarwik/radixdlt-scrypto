use super::*;
use super::{CostingReason, FeeReserveError, FeeTable, SystemLoanFeeReserve};
use crate::kernel::actor::{ResolvedActor, ResolvedReceiver};
use crate::kernel::call_frame::CallFrameUpdate;
use crate::kernel::kernel_api::{KernelModuleApi, LockFlags};
use crate::kernel::module::KernelModule;
use crate::system::node::RENodeModuleInit;
use crate::{
    errors::{CanBeAbortion, ModuleError, RuntimeError},
    system::node::RENodeInit,
    transaction::AbortReason,
};
use radix_engine_interface::api::types::{
    FnIdentifier, GlobalAddress, GlobalOffset, LockHandle, NodeModuleId, RoyaltyOffset,
    SubstateOffset, VaultId, VaultOffset,
};
use radix_engine_interface::api::unsafe_api::ClientCostingReason;
use radix_engine_interface::blueprints::resource::Resource;
use radix_engine_interface::constants::*;
use radix_engine_interface::{api::types::RENodeId, *};
use sbor::rust::collections::BTreeMap;

#[derive(Debug, Clone, PartialEq, Eq, ScryptoCategorize, ScryptoEncode, ScryptoDecode)]
pub enum CostingError {
    FeeReserveError(FeeReserveError),
    MaxCallDepthLimitReached,
}

impl CanBeAbortion for CostingError {
    fn abortion(&self) -> Option<&AbortReason> {
        match self {
            Self::FeeReserveError(err) => err.abortion(),
            _ => None,
        }
    }
}

#[derive(Debug, Clone)]
pub struct CostingModule {
    pub fee_reserve: SystemLoanFeeReserve,
    pub fee_table: FeeTable,
    pub max_call_depth: usize,
}

impl CostingModule {
    pub fn take_fee_reserve(self) -> SystemLoanFeeReserve {
        self.fee_reserve
    }
}

fn apply_execution_cost<Y: KernelModuleApi<RuntimeError>, F>(
    api: &mut Y,
    reason: CostingReason,
    base_price: F,
    multiplier: usize,
) -> Result<(), RuntimeError>
where
    F: Fn(&FeeTable) -> u32,
{
    let cost_units = base_price(&api.kernel_get_module_state().costing.fee_table);
    api.kernel_get_module_state()
        .costing
        .fee_reserve
        .consume_multiplied_execution(cost_units, multiplier, reason)
        .map_err(|e| {
            RuntimeError::ModuleError(ModuleError::CostingError(CostingError::FeeReserveError(e)))
        })
}

fn apply_royalty_cost<Y: KernelModuleApi<RuntimeError>>(
    api: &mut Y,
    receiver: RoyaltyReceiver,
    amount: u32,
) -> Result<(), RuntimeError> {
    api.kernel_get_module_state()
        .costing
        .fee_reserve
        .consume_royalty(receiver, amount)
        .map_err(|e| {
            RuntimeError::ModuleError(ModuleError::CostingError(CostingError::FeeReserveError(e)))
        })
}

impl KernelModule for CostingModule {
    fn before_invoke<Y: KernelModuleApi<RuntimeError>>(
        api: &mut Y,
        _fn_identifier: &FnIdentifier,
        input_size: usize,
    ) -> Result<(), RuntimeError> {
        let current_depth = api.kernel_get_current_depth();

        if current_depth == api.kernel_get_module_state().costing.max_call_depth {
            return Err(RuntimeError::ModuleError(ModuleError::CostingError(
                CostingError::MaxCallDepthLimitReached,
            )));
        }

        if current_depth > 0 {
            apply_execution_cost(
                api,
                CostingReason::Invoke,
                |fee_table| {
                    fee_table.kernel_api_cost(CostingEntry::Invoke {
                        input_size: input_size as u32,
                    })
                },
                1,
            )?;
        }

        Ok(())
    }

    fn before_push_frame<Y: KernelModuleApi<RuntimeError>>(
        api: &mut Y,
        callee: &ResolvedActor,
        _nodes_and_refs: &mut CallFrameUpdate,
    ) -> Result<(), RuntimeError> {
        match &callee.identifier {
            FnIdentifier::Native(native_fn) => {
                apply_execution_cost(
                    api,
                    CostingReason::RunNative,
                    |fee_table| fee_table.run_native_fn_cost(&native_fn),
                    1,
                )?;
            }
            _ => {}
        }

        // Identify the function, and optional component address
        let (scrypto_fn_identifier, optional_component) = match &callee.identifier {
            FnIdentifier::Scrypto(scrypto_fn_identifier) => {
                let maybe_component = match &callee.receiver {
                    Some(ResolvedReceiver {
                        derefed_from:
                            Some((RENodeId::Global(GlobalAddress::Component(component_address)), ..)),
                        receiver: RENodeId::Component(component_id),
                    }) => Some((*component_address, *component_id)),
                    _ => None,
                };

                (scrypto_fn_identifier, maybe_component)
            }
            _ => {
                return Ok(());
            }
        };

        // FIXME: algin native packages with wasm package, or read package type info and disallow royalty on native package.
        let package_address = scrypto_fn_identifier.package_address;
        if package_address == RESOURCE_MANAGER_PACKAGE
            || package_address == IDENTITY_PACKAGE
            || package_address == EPOCH_MANAGER_PACKAGE
            || package_address == CLOCK_PACKAGE
            || package_address == ACCOUNT_PACKAGE
            || package_address == ACCESS_CONTROLLER_PACKAGE
        {
            return Ok(());
        }

        /*
         * Apply package royalty
         */
        let package_global_node_id = RENodeId::Global(GlobalAddress::Package(package_address));
        let (package_id, package_lock) = {
            let handle = api.kernel_lock_substate(
                package_global_node_id,
                NodeModuleId::SELF,
                SubstateOffset::Global(GlobalOffset::Global),
                LockFlags::read_only(),
            )?;
            let substate = api.kernel_get_substate_ref(handle)?;
            let package_id = substate.global_address().node_deref().into();
            (package_id, handle)
        };
        let package_node_id = RENodeId::Package(package_id);
        let handle = api.kernel_lock_substate(
            package_node_id,
            NodeModuleId::PackageRoyalty,
            SubstateOffset::Royalty(RoyaltyOffset::RoyaltyConfig),
            LockFlags::read_only(),
        )?;
        let substate = api.kernel_get_substate_ref(handle)?;
        let royalty_amount = substate
            .package_royalty_config()
            .royalty_config
            .get(&scrypto_fn_identifier.blueprint_name)
            .map(|x| x.get_rule(&scrypto_fn_identifier.ident).clone())
            .unwrap_or(0);
        api.kernel_drop_lock(handle)?;

        // TODO: refactor to defer substate loading to finalization.
        let handle = api.kernel_lock_substate(
            package_node_id,
            NodeModuleId::PackageRoyalty,
            SubstateOffset::Royalty(RoyaltyOffset::RoyaltyAccumulator),
            LockFlags::MUTABLE,
        )?;
        let substate = api.kernel_get_substate_ref(handle)?;
        {
            let royalty_vault = substate.package_royalty_accumulator().royalty.clone();
            let vault_node_id = RENodeId::Vault(royalty_vault.vault_id());
            let vault_handle = api.kernel_lock_substate(
                vault_node_id,
                NodeModuleId::SELF,
                SubstateOffset::Vault(VaultOffset::Vault),
                LockFlags::MUTABLE,
            )?;
            api.kernel_drop_lock(vault_handle)?;
        }
        api.kernel_drop_lock(handle)?;

        apply_royalty_cost(
            api,
            RoyaltyReceiver::Package(scrypto_fn_identifier.package_address, package_id),
            royalty_amount,
        )?;
        api.kernel_drop_lock(package_lock)?;

        /*
         * Apply component royalty
         */
        if let Some((component_address, component_id)) = optional_component {
            let component_node_id = RENodeId::Component(component_id);
            let handle = api.kernel_lock_substate(
                component_node_id,
                NodeModuleId::ComponentRoyalty,
                SubstateOffset::Royalty(RoyaltyOffset::RoyaltyConfig),
                LockFlags::read_only(),
            )?;
            let substate = api.kernel_get_substate_ref(handle)?;
            let royalty_amount = substate
                .component_royalty_config()
                .royalty_config
                .get_rule(&scrypto_fn_identifier.ident)
                .clone();
            api.kernel_drop_lock(handle)?;

            // TODO: refactor to defer substate loading to finalization.
            let handle = api.kernel_lock_substate(
                component_node_id,
                NodeModuleId::ComponentRoyalty,
                SubstateOffset::Royalty(RoyaltyOffset::RoyaltyAccumulator),
                LockFlags::MUTABLE,
            )?;
            let substate = api.kernel_get_substate_ref(handle)?;
            {
                let royalty_vault = substate.component_royalty_accumulator().royalty.clone();
                let vault_node_id = RENodeId::Vault(royalty_vault.vault_id());
                let vault_handle = api.kernel_lock_substate(
                    vault_node_id,
                    NodeModuleId::SELF,
                    SubstateOffset::Vault(VaultOffset::Vault),
                    LockFlags::MUTABLE,
                )?;
                api.kernel_drop_lock(vault_handle)?;
            }
            api.kernel_drop_lock(handle)?;

            apply_royalty_cost(
                api,
                RoyaltyReceiver::Component(component_address, component_id),
                royalty_amount,
            )?;
        }

        Ok(())
    }

    fn before_create_node<Y: KernelModuleApi<RuntimeError>>(
        api: &mut Y,
        _node_id: &RENodeId,
        _node_init: &RENodeInit,
        _node_module_init: &BTreeMap<NodeModuleId, RENodeModuleInit>,
    ) -> Result<(), RuntimeError> {
        // TODO: calculate size
        apply_execution_cost(
            api,
            CostingReason::CreateNode,
            |fee_table| fee_table.kernel_api_cost(CostingEntry::CreateNode { size: 0 }),
            1,
        )?;
        Ok(())
    }

    fn after_drop_node<Y: KernelModuleApi<RuntimeError>>(api: &mut Y) -> Result<(), RuntimeError> {
        // TODO: calculate size
        apply_execution_cost(
            api,
            CostingReason::DropNode,
            |fee_table| fee_table.kernel_api_cost(CostingEntry::DropNode { size: 0 }),
            1,
        )?;

        Ok(())
    }

    fn before_lock_substate<Y: KernelModuleApi<RuntimeError>>(
        api: &mut Y,
        _node_id: &RENodeId,
        _module_id: &NodeModuleId,
        _offset: &SubstateOffset,
        _flags: &LockFlags,
    ) -> Result<(), RuntimeError> {
        apply_execution_cost(
            api,
            CostingReason::LockSubstate,
            |fee_table| fee_table.kernel_api_cost(CostingEntry::LockSubstate),
            1,
        )?;
        Ok(())
    }

    fn on_read_substate<Y: KernelModuleApi<RuntimeError>>(
        api: &mut Y,
        _lock_handle: LockHandle,
        size: usize,
    ) -> Result<(), RuntimeError> {
        apply_execution_cost(
            api,
            CostingReason::ReadSubstate,
            |fee_table| fee_table.kernel_api_cost(CostingEntry::ReadSubstate { size: size as u32 }),
            1,
        )?;
        Ok(())
    }

    fn on_write_substate<Y: KernelModuleApi<RuntimeError>>(
        api: &mut Y,
        _lock_handle: LockHandle,
        size: usize,
    ) -> Result<(), RuntimeError> {
        apply_execution_cost(
            api,
            CostingReason::WriteSubstate,
            |fee_table| {
                fee_table.kernel_api_cost(CostingEntry::WriteSubstate { size: size as u32 })
            },
            1,
        )?;
        Ok(())
    }

    fn on_drop_lock<Y: KernelModuleApi<RuntimeError>>(
        api: &mut Y,
        _lock_handle: LockHandle,
    ) -> Result<(), RuntimeError> {
        apply_execution_cost(
            api,
            CostingReason::DropLock,
            |fee_table| fee_table.kernel_api_cost(CostingEntry::DropLock),
            1,
        )?;
        Ok(())
    }

<<<<<<< HEAD
    fn before_wasm_instantiation<Y: KernelModuleApi<RuntimeError>>(
        api: &mut Y,
        code: &[u8],
    ) -> Result<(), RuntimeError> {
        apply_execution_cost(
            api,
            CostingReason::InstantiateWasm,
            |fee_table| fee_table.wasm_instantiation_per_byte(),
            code.len(),
        )
    }

=======
>>>>>>> 70548d21
    fn on_consume_cost_units<Y: KernelModuleApi<RuntimeError>>(
        api: &mut Y,
        units: u32,
        reason: ClientCostingReason,
    ) -> Result<(), RuntimeError> {
        // We multiply by a large enough factor to ensure spin loops end within a fraction of a second.
        // These values will be tweaked, alongside the whole fee table.
        apply_execution_cost(
            api,
            match reason {
                ClientCostingReason::RunWasm => CostingReason::RunWasm,
            },
            |_| units,
            5,
        )
    }

    fn on_credit_cost_units<Y: KernelModuleApi<RuntimeError>>(
        api: &mut Y,
        vault_id: VaultId,
        fee: Resource,
        contingent: bool,
    ) -> Result<Resource, RuntimeError> {
        let changes = api
            .kernel_get_module_state()
            .costing
            .fee_reserve
            .lock_fee(vault_id, fee, contingent)
            .map_err(|e| {
                RuntimeError::ModuleError(ModuleError::CostingError(CostingError::FeeReserveError(
                    e,
                )))
            })?;
        Ok(changes)
    }
}<|MERGE_RESOLUTION|>--- conflicted
+++ resolved
@@ -355,21 +355,6 @@
         Ok(())
     }
 
-<<<<<<< HEAD
-    fn before_wasm_instantiation<Y: KernelModuleApi<RuntimeError>>(
-        api: &mut Y,
-        code: &[u8],
-    ) -> Result<(), RuntimeError> {
-        apply_execution_cost(
-            api,
-            CostingReason::InstantiateWasm,
-            |fee_table| fee_table.wasm_instantiation_per_byte(),
-            code.len(),
-        )
-    }
-
-=======
->>>>>>> 70548d21
     fn on_consume_cost_units<Y: KernelModuleApi<RuntimeError>>(
         api: &mut Y,
         units: u32,
