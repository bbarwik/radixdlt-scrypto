<<<<<<< HEAD
use radix_engine_interface::data::ScryptoValueDecodeError;
=======
use radix_engine_interface::api::wasm::BufferId;
use wasmi::HostError;
>>>>>>> cd57319c

use crate::fee::FeeReserveError;
use crate::model::InvokeError;
use crate::types::*;

/// Represents an error when validating a WASM file.
#[derive(Debug, PartialEq, Eq, Clone, Categorize, Encode, Decode)]
pub enum PrepareError {
    /// Failed to deserialize.
    /// See <https://webassembly.github.io/spec/core/syntax/index.html>
    DeserializationError,
    /// Failed to validate
    /// See <https://webassembly.github.io/spec/core/valid/index.html>
    ValidationError,
    /// Failed to serialize.
    SerializationError,
    /// The wasm module contains a start function.
    StartFunctionNotAllowed,
    /// The wasm module uses float points.
    FloatingPointNotAllowed,
    /// Invalid import section
    InvalidImport(InvalidImport),
    /// Invalid memory section
    InvalidMemory(InvalidMemory),
    /// Invalid table section
    InvalidTable(InvalidTable),
    /// Too many targets in the `br_table` instruction
    TooManyTargetsInBrTable,
    /// Too many functions
    TooManyFunctions,
    /// Too many globals
    TooManyGlobals,
    /// No export section
    NoExportSection,
    /// Missing export
    MissingExport { export_name: String },
    /// The wasm module does not have the `scrypto_alloc` export.
    NoScryptoAllocExport,
    /// The wasm module does not have the `scrypto_free` export.
    NoScryptoFreeExport,
    /// Failed to inject instruction metering
    RejectedByInstructionMetering,
    /// Failed to inject stack metering
    RejectedByStackMetering,
    /// Not instantiatable
    NotInstantiatable,
    /// Not compilable
    NotCompilable,
}

#[derive(Debug, PartialEq, Eq, Clone, Categorize, Encode, Decode)]
pub enum InvalidImport {
    /// The import is not allowed
    ImportNotAllowed,
}

#[derive(Debug, PartialEq, Eq, Clone, Categorize, Encode, Decode)]
pub enum InvalidMemory {
    /// The wasm module has no memory section.
    NoMemorySection,
    /// The memory section is empty.
    EmptyMemorySection,
    /// The memory section contains too many memory definitions.
    TooManyMemories,
    /// The initial memory size is too large.
    InitialMemorySizeLimitExceeded,
    /// The wasm module does not have the `memory` export.
    MemoryNotExported,
}

#[derive(Debug, PartialEq, Eq, Clone, Categorize, Encode, Decode)]
pub enum InvalidTable {
    /// More than one table defined, against WebAssembly MVP spec
    MoreThanOneTable,
    /// Initial table size too large
    InitialTableSizeLimitExceeded,
}

/// Represents an error when invoking an export of a Scrypto module.
#[derive(Debug, Clone, PartialEq, Eq, ScryptoCategorize, ScryptoEncode, ScryptoDecode)]
pub enum WasmRuntimeError {
    /// Error when reading wasm memory.
    MemoryAccessError,

    /// WASM attempted to call undefined host function, addressed by offset.
    UnknownHostFunction(usize),

    /// Host attempted to call unknown WASM function, addressed by name.
    UnknownWasmFunction(String),

    /// WASM interpreter error, such as traps.
    InterpreterError(String),

    /// WASM function return is not a `u64`, which points to a valid memory range.
    InvalidExportReturn,

    //=============
    // SHIM ERRORS
    //=============
    /// Not implemented, no-op wasm runtime
    NotImplemented,
    /// Buffer not found
    BufferNotFound(BufferId),
    /// Invalid scrypto receiver
    InvalidReceiver(DecodeError),
    /// Invalid method ident
    InvalidIdent,
    /// Invalid invocation
    InvalidInvocation(DecodeError),
    /// Invalid RE node data
    InvalidNode(DecodeError),
    /// Invalid RE node ID
    InvalidNodeId(DecodeError),
    /// Invalid substate offset
    InvalidOffset(DecodeError),
    /// Costing error
    CostingError(FeeReserveError),
}

impl fmt::Display for WasmRuntimeError {
    fn fmt(&self, f: &mut fmt::Formatter) -> fmt::Result {
        write!(f, "{:?}", self)
    }
}

<<<<<<< HEAD
=======
impl HostError for WasmRuntimeError {}

>>>>>>> cd57319c
#[cfg(not(feature = "alloc"))]
impl std::error::Error for WasmRuntimeError {}

impl fmt::Display for InvokeError<WasmRuntimeError> {
    fn fmt(&self, f: &mut fmt::Formatter) -> fmt::Result {
        write!(f, "{:?}", self)
    }
}

<<<<<<< HEAD
=======
impl HostError for InvokeError<WasmRuntimeError> {}

>>>>>>> cd57319c
#[cfg(not(feature = "alloc"))]
impl std::error::Error for InvokeError<WasmRuntimeError> {}<|MERGE_RESOLUTION|>--- conflicted
+++ resolved
@@ -1,9 +1,4 @@
-<<<<<<< HEAD
 use radix_engine_interface::data::ScryptoValueDecodeError;
-=======
-use radix_engine_interface::api::wasm::BufferId;
-use wasmi::HostError;
->>>>>>> cd57319c
 
 use crate::fee::FeeReserveError;
 use crate::model::InvokeError;
@@ -129,11 +124,6 @@
     }
 }
 
-<<<<<<< HEAD
-=======
-impl HostError for WasmRuntimeError {}
-
->>>>>>> cd57319c
 #[cfg(not(feature = "alloc"))]
 impl std::error::Error for WasmRuntimeError {}
 
@@ -143,10 +133,5 @@
     }
 }
 
-<<<<<<< HEAD
-=======
-impl HostError for InvokeError<WasmRuntimeError> {}
-
->>>>>>> cd57319c
 #[cfg(not(feature = "alloc"))]
 impl std::error::Error for InvokeError<WasmRuntimeError> {}