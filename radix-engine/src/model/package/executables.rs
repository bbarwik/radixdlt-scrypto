--- conflicted
+++ resolved
@@ -83,17 +83,16 @@
             metadata: self.metadata,
         };
 
-<<<<<<< HEAD
         let node_id = api.allocate_node_id(RENodeType::Package)?;
-        let node_id = api.create_node(node_id, RENode::Package(package, metadata_substate))?;
-=======
-        let node_id = system_api.create_node(RENode::Package(
-            package,
-            package_royalty_config,
-            package_royalty_accumulator,
-            metadata_substate,
-        ))?;
->>>>>>> 5d60536f
+        let node_id = api.create_node(
+            node_id,
+            RENode::Package(
+                package,
+                package_royalty_config,
+                package_royalty_accumulator,
+                metadata_substate,
+            ),
+        )?;
         let package_id: PackageId = node_id.into();
 
         let node_id = api.allocate_node_id(RENodeType::GlobalPackage)?;
@@ -157,17 +156,16 @@
             metadata: self.metadata,
         };
 
-<<<<<<< HEAD
         let node_id = api.allocate_node_id(RENodeType::Package)?;
-        let node_id = api.create_node(node_id, RENode::Package(package, metadata_substate))?;
-=======
-        let node_id = system_api.create_node(RENode::Package(
-            package,
-            package_royalty_config,
-            package_royalty_accumulator,
-            metadata_substate,
-        ))?;
->>>>>>> 5d60536f
+        let node_id = api.create_node(
+            node_id,
+            RENode::Package(
+                package,
+                package_royalty_config,
+                package_royalty_accumulator,
+                metadata_substate,
+            ),
+        )?;
         let package_id: PackageId = node_id.into();
 
         let node_id = api.allocate_node_id(RENodeType::GlobalPackage)?;
