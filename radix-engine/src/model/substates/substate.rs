--- conflicted
+++ resolved
@@ -495,6 +495,7 @@
         &self.offset
     }
 
+    // TODO: Move logic into substate unlock
     fn do_flush(&mut self) -> Result<(), RuntimeError> {
         let (new_global_references, new_children) = {
             let substate_ref_mut = self.get_raw_mut();
@@ -535,33 +536,9 @@
         Ok(())
     }
 
-<<<<<<< HEAD
-    pub fn overwrite(&mut self, substate: PersistedSubstate) -> Result<(), RuntimeError> {
-        let raw_mut = self.get_raw_mut();
-        match (raw_mut, substate) {
-            (
-                RawSubstateRefMut::ComponentState(current),
-                PersistedSubstate::ComponentState(next),
-            ) => *current = next,
-            (
-                RawSubstateRefMut::KeyValueStoreEntry(current),
-                PersistedSubstate::KeyValueStoreEntry(next),
-            ) => *current = next,
-            (RawSubstateRefMut::NonFungible(current), PersistedSubstate::NonFungible(next)) => {
-                *current = next
-            }
-            (RawSubstateRefMut::System(current), PersistedSubstate::System(next)) => {
-                *current = next
-            }
-            _ => return Err(RuntimeError::KernelError(KernelError::InvalidOverwrite)),
-        }
-
-        self.flush()
-=======
     pub fn flush(mut self) -> Result<(), RuntimeError> {
         self.flushed = true;
         self.do_flush()
->>>>>>> 0d77e577
     }
 
     pub fn get_raw_mut(&mut self) -> RawSubstateRefMut {
@@ -628,7 +605,6 @@
 }
 
 impl<'a> RawSubstateRefMut<'a> {
-<<<<<<< HEAD
     pub fn auth_zone(&mut self) -> &mut AuthZone {
         match self {
             RawSubstateRefMut::AuthZone(value) => *value,
@@ -647,12 +623,13 @@
         match self {
             RawSubstateRefMut::Bucket(value) => *value,
             _ => panic!("Not a bucket"),
-=======
+        }
+    }
+
     pub fn non_fungible(&mut self) -> &mut NonFungibleSubstate {
         match self {
             RawSubstateRefMut::NonFungible(value) => *value,
             _ => panic!("Not a non fungible"),
->>>>>>> 0d77e577
         }
     }
 
