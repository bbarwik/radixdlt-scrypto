--- conflicted
+++ resolved
@@ -419,48 +419,8 @@
                                 ),
                             ));
                         }
-<<<<<<< HEAD
-                        NEW_OBJECT_FUNCTION_NAME => {
-                            if let External::Function(type_index) = entry.external() {
-                                if Self::function_type_matches(
-                                    &self.module,
-                                    *type_index as usize,
-                                    vec![
-                                        ValueType::I32,
-                                        ValueType::I32,
-                                        ValueType::I32,
-                                        ValueType::I32,
-                                    ],
-                                    vec![ValueType::I64],
-                                ) {
-                                    continue;
-                                }
-
-                                return Err(PrepareError::InvalidImport(
-                                    InvalidImport::InvalidFunctionType(
-                                        NEW_OBJECT_FUNCTION_NAME.to_string(),
-                                    ),
-                                ));
-=======
-                    }
-                    ASSERT_ACCESS_RULE_FUNCTION_NAME => {
-                        if let TypeRef::Func(type_index) = entry.ty {
-                            if Self::function_type_matches(
-                                &self.module,
-                                type_index,
-                                vec![ValType::I32, ValType::I32],
-                                vec![],
-                            ) {
-                                continue;
-                            }
-
-                            return Err(PrepareError::InvalidImport(
-                                InvalidImport::InvalidFunctionType(
-                                    ASSERT_ACCESS_RULE_FUNCTION_NAME.to_string(),
-                                ),
-                            ));
-                        }
-                    }
+                    }
+
                     NEW_OBJECT_FUNCTION_NAME => {
                         if let TypeRef::Func(type_index) = entry.ty {
                             if Self::function_type_matches(
@@ -470,7 +430,6 @@
                                 vec![ValType::I64],
                             ) {
                                 continue;
->>>>>>> 34c447e1
                             }
 
                             return Err(PrepareError::InvalidImport(
