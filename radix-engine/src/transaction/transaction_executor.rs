use crate::blueprints::consensus_manager::{ConsensusManagerSubstate, ValidatorRewardsSubstate};
use crate::blueprints::transaction_processor::TransactionProcessorError;
use crate::errors::*;
use crate::kernel::id_allocator::IdAllocator;
use crate::kernel::kernel::KernelBoot;
use crate::system::module_mixer::{EnabledModules, SystemModuleMixer};
use crate::system::system_callback::SystemConfig;
use crate::system::system_modules::costing::*;
use crate::track::interface::SubstateStore;
use crate::track::{to_state_updates, Track};
use crate::transaction::*;
use crate::types::*;
use crate::vm::wasm::*;
use crate::vm::{ScryptoVm, Vm};
use radix_engine_constants::*;
use radix_engine_interface::api::LockFlags;
use radix_engine_interface::blueprints::resource::LiquidFungibleResource;
use radix_engine_interface::blueprints::transaction_processor::InstructionOutput;
use radix_engine_store_interface::{
    db_key_mapper::{DatabaseKeyMapper, SpreadPrefixKeyMapper},
    interface::*,
};
use transaction::model::*;

pub struct FeeReserveConfig {
    pub cost_unit_price: u128,
    pub usd_price: u128,
    pub system_loan: u32,
}

impl Default for FeeReserveConfig {
    fn default() -> Self {
        FeeReserveConfig::standard()
    }
}

impl FeeReserveConfig {
    pub fn standard() -> Self {
        Self {
            cost_unit_price: DEFAULT_COST_UNIT_PRICE,
            usd_price: DEFAULT_USD_PRICE,
            system_loan: DEFAULT_SYSTEM_LOAN,
        }
    }
}

pub struct ExecutionConfig {
    pub enabled_modules: EnabledModules,
    pub max_execution_trace_depth: usize,
    pub max_call_depth: usize,
    pub cost_unit_limit: u32,
    pub abort_when_loan_repaid: bool,
    pub max_wasm_mem_per_transaction: usize,
    pub max_wasm_mem_per_call_frame: usize,
    pub max_substate_reads_per_transaction: usize,
    pub max_substate_writes_per_transaction: usize,
    pub max_substate_size: usize,
    pub max_invoke_input_size: usize,
}

impl Default for ExecutionConfig {
    fn default() -> Self {
        Self {
            enabled_modules: EnabledModules::for_notarized_transaction(),
            max_execution_trace_depth: DEFAULT_MAX_EXECUTION_TRACE_DEPTH,
            max_call_depth: DEFAULT_MAX_CALL_DEPTH,
            cost_unit_limit: DEFAULT_COST_UNIT_LIMIT,
            abort_when_loan_repaid: false,
            max_wasm_mem_per_transaction: DEFAULT_MAX_WASM_MEM_PER_TRANSACTION,
            max_wasm_mem_per_call_frame: DEFAULT_MAX_WASM_MEM_PER_CALL_FRAME,
            max_substate_reads_per_transaction: DEFAULT_MAX_SUBSTATE_READS_PER_TRANSACTION,
            max_substate_writes_per_transaction: DEFAULT_MAX_SUBSTATE_WRITES_PER_TRANSACTION,
            max_substate_size: DEFAULT_MAX_SUBSTATE_SIZE,
            max_invoke_input_size: DEFAULT_MAX_INVOKE_INPUT_SIZE,
        }
    }
}

impl ExecutionConfig {
    pub fn for_genesis_transaction() -> Self {
        Self {
            enabled_modules: EnabledModules::for_genesis_transaction(),
            max_substate_reads_per_transaction: 50_000,
            ..Self::default()
        }
    }

    pub fn for_system_transaction() -> Self {
        Self {
            enabled_modules: EnabledModules::for_system_transaction(),
            ..Self::default()
        }
    }

    pub fn for_notarized_transaction() -> Self {
        Self {
            enabled_modules: EnabledModules::for_notarized_transaction(),
            ..Self::default()
        }
    }

    pub fn for_test_transaction() -> Self {
        Self {
            enabled_modules: EnabledModules::for_test_transaction(),
            ..Self::default()
        }
    }

    pub fn for_preview() -> Self {
        Self {
            enabled_modules: EnabledModules::for_preview(),
            ..Self::default()
        }
    }

    pub fn with_kernel_trace(mut self, enabled: bool) -> Self {
        if enabled {
            self.enabled_modules.insert(EnabledModules::KERNEL_TRACE);
        } else {
            self.enabled_modules.remove(EnabledModules::KERNEL_TRACE);
        }
        self
    }

    pub fn with_cost_unit_limit(mut self, cost_unit_limit: u32) -> Self {
        self.cost_unit_limit = cost_unit_limit;
        self
    }

    pub fn up_to_loan_repayment(mut self, enabled: bool) -> Self {
        self.abort_when_loan_repaid = enabled;
        self
    }
}

/// An executor that runs transactions.
/// This is no longer public -- it can be removed / merged into the exposed functions in a future small PR
/// But I'm not doing it in this PR to avoid merge conflicts in the body of execute_with_fee_reserve
struct TransactionExecutor<'s, 'w, S, W>
where
    S: SubstateDatabase,
    W: WasmEngine,
{
    substate_db: &'s S,
    scrypto_vm: &'w ScryptoVm<W>,
}

impl<'s, 'w, S, W> TransactionExecutor<'s, 'w, S, W>
where
    S: SubstateDatabase,
    W: WasmEngine,
{
    pub fn new(substate_db: &'s S, scrypto_vm: &'w ScryptoVm<W>) -> Self {
        Self {
            substate_db,
            scrypto_vm,
        }
    }

    pub fn execute(
        &mut self,
        transaction: &Executable,
        fee_reserve_config: &FeeReserveConfig,
        execution_config: &ExecutionConfig,
    ) -> TransactionReceipt {
        let fee_reserve = SystemLoanFeeReserve::new(
            fee_reserve_config.cost_unit_price,
            fee_reserve_config.usd_price,
            transaction.fee_payment().tip_percentage,
            execution_config.cost_unit_limit,
            fee_reserve_config.system_loan,
            execution_config.abort_when_loan_repaid,
        )
        .with_free_credit(transaction.fee_payment().free_credit_in_xrd);

        self.execute_with_fee_reserve(transaction, execution_config, fee_reserve, FeeTable::new())
    }

    fn execute_with_fee_reserve(
        &mut self,
        executable: &Executable,
        execution_config: &ExecutionConfig,
        fee_reserve: SystemLoanFeeReserve,
        fee_table: FeeTable,
    ) -> TransactionReceipt {
        #[cfg(not(feature = "alloc"))]
        if execution_config
            .enabled_modules
            .contains(EnabledModules::KERNEL_TRACE)
        {
            println!("{:-^80}", "Transaction Metadata");
            println!("Transaction hash: {}", executable.transaction_hash());
            println!("Payload size: {}", executable.payload_size());
            println!("Fee payment: {:?}", executable.fee_payment());
            println!(
                "Pre-allocated addresses: {:?}",
                executable.pre_allocated_addresses()
            );
            println!("Blobs: {:?}", executable.blobs().keys());
            println!("References: {:?}", executable.references());

            println!("{:-^80}", "Engine Execution Log");
        }

        // Start resources usage measurement
        #[cfg(all(target_os = "linux", feature = "std", feature = "cpu_ram_metrics"))]
        let mut resources_tracker =
            crate::kernel::resources_tracker::ResourcesTracker::start_measurement();

        // Prepare
        let mut track = Track::<_, SpreadPrefixKeyMapper>::new(self.substate_db);
        let mut id_allocator = IdAllocator::new(executable.transaction_hash().clone());
        let mut system = SystemConfig {
            blueprint_cache: NonIterMap::new(),
            callback_obj: Vm {
                scrypto_vm: self.scrypto_vm,
            },
            modules: SystemModuleMixer::new(
                execution_config.enabled_modules,
                executable.transaction_hash().clone(),
                executable.auth_zone_params().clone(),
                fee_reserve,
                fee_table,
                executable.payload_size(),
                executable.auth_zone_params().initial_proofs.len(),
                execution_config,
            ),
        };

        let kernel_boot = KernelBoot {
            id_allocator: &mut id_allocator,
            callback: &mut system,
            store: &mut track,
        };

        let invoke_result = kernel_boot
            .call_transaction_processor(
                executable.transaction_hash(),
                executable.runtime_validations(),
                executable.encoded_instructions(),
                executable.pre_allocated_addresses(),
                executable.references(),
                executable.blobs(),
            )
            .map(|rtn| {
                let output: Vec<InstructionOutput> = scrypto_decode(&rtn).unwrap();
                output
            });

        let mut fee_reserve = system.modules.costing.fee_reserve();
        let mut application_events = system.modules.events.events();
        let application_logs = system.modules.logger.logs();

        // Finalize
        let result_type = determine_result_type(invoke_result, &mut fee_reserve);
        let transaction_result = match result_type {
            TransactionResultType::Commit(outcome) => {
                let is_success = outcome.is_ok();

                // Commit/revert
                if !is_success {
                    fee_reserve.revert_royalty();
                    application_events.clear();
                    // application logs retain
                    track.revert_non_force_write_changes();

                    // FIXME: clean up locks
                }

                // Finalize fees
                let (fee_summary, fee_payments) =
                    distribute_fees(&mut track, fee_reserve, is_success);

                // Finalize track
                let tracked_nodes = track.finalize();
                let state_update_summary =
                    StateUpdateSummary::new(self.substate_db, &tracked_nodes);
                let track_updates = to_state_updates::<SpreadPrefixKeyMapper>(tracked_nodes);

                TransactionResult::Commit(CommitResult {
                    state_updates: track_updates,
                    state_update_summary,
                    outcome: match outcome {
                        Ok(o) => TransactionOutcome::Success(o),
                        Err(e) => TransactionOutcome::Failure(e),
                    },
                    fee_summary,
                    fee_payments,
                    application_events,
                    application_logs,
                })
            }
            TransactionResultType::Reject(error) => {
                TransactionResult::Reject(RejectResult { error })
            }
            TransactionResultType::Abort(error) => {
                TransactionResult::Abort(AbortResult { reason: error })
            }
        };
        let execution_trace = system.modules.execution_trace.finalize(&transaction_result);
        let execution_metrics = system
            .modules
            .transaction_limits
            .finalize(&transaction_result);

        // Finish resources usage measurement and get results
        let resources_usage = match () {
            #[cfg(not(all(target_os = "linux", feature = "std", feature = "cpu_ram_metrics")))]
            () => ResourcesUsage::default(),
            #[cfg(all(target_os = "linux", feature = "std", feature = "cpu_ram_metrics"))]
            () => resources_tracker.end_measurement(),
        };

        // Produce final receipt
        let receipt = TransactionReceipt {
            result: transaction_result,
            execution_trace,
            execution_metrics,
            resources_usage,
        };

        #[cfg(not(feature = "alloc"))]
        if execution_config
            .enabled_modules
            .contains(EnabledModules::KERNEL_TRACE)
        {
            TransactionExecutor::<S, W>::print_execution_summary(&receipt);
        }

        receipt
    }

    #[cfg(not(feature = "alloc"))]
    fn print_execution_summary(receipt: &TransactionReceipt) {
        match &receipt.result {
            TransactionResult::Commit(commit) => {
                println!("{:-^80}", "Cost Analysis");
                let break_down = commit
                    .fee_summary
                    .execution_cost_breakdown
                    .iter()
                    .map(|(k, v)| (k.to_string(), v))
                    .collect::<BTreeMap<String, &u32>>();
                for (k, v) in break_down {
                    println!("        + {} /* {} */", v, k);
                }

                println!("{:-^80}", "Cost Totals");
                println!(
                    "{:<30}: {:>10}",
                    "Cost Unit Limit", commit.fee_summary.cost_unit_limit
                );
                println!(
                    "{:<30}: {:>10}",
                    "Total Cost Units Consumed", commit.fee_summary.execution_cost_sum
                );
                // NB - we use "to_string" to ensure they align correctly
                println!(
                    "{:<30}: {:>10}",
                    "Execution XRD",
                    commit.fee_summary.total_execution_cost_xrd.to_string()
                );
                println!(
                    "{:<30}: {:>10}",
                    "Royalty XRD",
                    commit.fee_summary.total_royalty_cost_xrd.to_string()
                );
                println!("{:-^80}", "Execution Metrics");
                println!(
                    "{:<30}: {:>10}",
                    "Total Substate Read Bytes", receipt.execution_metrics.substate_read_size
                );
                println!(
                    "{:<30}: {:>10}",
                    "Total Substate Write Bytes", receipt.execution_metrics.substate_write_size
                );
                println!(
                    "{:<30}: {:>10}",
                    "Substate Read Count", receipt.execution_metrics.substate_read_count
                );
                println!(
                    "{:<30}: {:>10}",
                    "Substate Write Count", receipt.execution_metrics.substate_write_count
                );
                println!(
                    "{:<30}: {:>10}",
                    "Peak WASM Memory Usage Bytes", receipt.execution_metrics.max_wasm_memory_used
                );
                println!(
                    "{:<30}: {:>10}",
                    "Max Invoke Payload Size Bytes",
                    receipt.execution_metrics.max_invoke_payload_size
                );
                println!("{:-^80}", "Application Logs");
                for (level, message) in &commit.application_logs {
                    println!("[{}] {}", level, message);
                }
                println!("{:-^80}", "Outcome");
                println!(
                    "{}",
                    match &commit.outcome {
                        TransactionOutcome::Success(_) => "Success".to_string(),
                        TransactionOutcome::Failure(error) => format!("Failure: {:?}", error),
                    }
                );
            }
            TransactionResult::Reject(e) => {
                println!("{:-^80}", "Transaction Rejected");
                println!("{:?}", e.error);
            }
            TransactionResult::Abort(e) => {
                println!("{:-^80}", "Transaction Aborted");
                println!("{:?}", e);
            }
        }
        println!("{:-^80}", "Finish");
    }
}

pub fn execute_and_commit_transaction<
    S: SubstateDatabase + CommittableSubstateDatabase,
    W: WasmEngine,
>(
    substate_db: &mut S,
    scrypto_interpreter: &ScryptoVm<W>,
    fee_reserve_config: &FeeReserveConfig,
    execution_config: &ExecutionConfig,
    transaction: &Executable,
) -> TransactionReceipt {
    let receipt = execute_transaction(
        substate_db,
        scrypto_interpreter,
        fee_reserve_config,
        execution_config,
        transaction,
    );
    if let TransactionResult::Commit(commit) = &receipt.result {
        substate_db.commit(&commit.state_updates.database_updates);
    }
    receipt
}

pub fn execute_transaction<S: SubstateDatabase, W: WasmEngine>(
    substate_db: &S,
    scrypto_interpreter: &ScryptoVm<W>,
    fee_reserve_config: &FeeReserveConfig,
    execution_config: &ExecutionConfig,
    transaction: &Executable,
) -> TransactionReceipt {
    TransactionExecutor::new(substate_db, scrypto_interpreter).execute(
        transaction,
        fee_reserve_config,
        execution_config,
    )
}

enum TransactionResultType {
    Commit(Result<Vec<InstructionOutput>, RuntimeError>),
    Reject(RejectionError),
    Abort(AbortReason),
}

fn determine_result_type(
    mut invoke_result: Result<Vec<InstructionOutput>, RuntimeError>,
    fee_reserve: &mut SystemLoanFeeReserve,
) -> TransactionResultType {
    // A `SuccessButFeeLoanNotRepaid` error is issued if a transaction finishes before
    // the SYSTEM_LOAN_AMOUNT is reached (which trigger a repay event) and even though
    // enough fee has been locked.
    //
    // Do another `repay` try during finalization to remedy it.
    if let Err(err) = fee_reserve.repay_all() {
        if invoke_result.is_ok() {
            invoke_result = Err(RuntimeError::SystemModuleError(
                SystemModuleError::CostingError(CostingError::FeeReserveError(err)),
            ));
        }
    }

    // First - check for required rejections from explicit invoke result errors
    match &invoke_result {
        Err(RuntimeError::ApplicationError(ApplicationError::TransactionProcessorError(err))) => {
            match err {
                TransactionProcessorError::TransactionEpochNotYetValid {
                    valid_from,
                    current_epoch,
                } => {
                    return TransactionResultType::Reject(
                        RejectionError::TransactionEpochNotYetValid {
                            valid_from: *valid_from,
                            current_epoch: *current_epoch,
                        },
                    )
                }
                TransactionProcessorError::TransactionEpochNoLongerValid {
                    valid_until,
                    current_epoch,
                } => {
                    return TransactionResultType::Reject(
                        RejectionError::TransactionEpochNoLongerValid {
                            valid_until: *valid_until,
                            current_epoch: *current_epoch,
                        },
                    )
                }
                _ => {}
            }
        }
        Err(err) => {
            if let Some(abort_reason) = err.abortion() {
                return TransactionResultType::Abort(abort_reason.clone());
            }
        }
        _ => {}
    }

    // Check for errors before loan is repaid - in which case, we also reject
    if !fee_reserve.fully_repaid() {
        return match invoke_result {
            Ok(..) => TransactionResultType::Reject(RejectionError::SuccessButFeeLoanNotRepaid),
            Err(error) => {
                TransactionResultType::Reject(RejectionError::ErrorBeforeFeeLoanRepaid(error))
            }
        };
    }

    TransactionResultType::Commit(invoke_result)
}

fn distribute_fees<S: SubstateDatabase, M: DatabaseKeyMapper>(
    track: &mut Track<S, M>,
    fee_reserve: SystemLoanFeeReserve,
    is_success: bool,
) -> (FeeSummary, IndexMap<NodeId, Decimal>) {
    // Distribute royalty
    for (_, (recipient_vault_id, amount)) in fee_reserve.royalty_cost() {
        let node_id = recipient_vault_id;
        let substate_key = FungibleVaultField::LiquidFungible.into();
        let (handle, _store_access) = track
            .acquire_lock(
                &node_id,
                OBJECT_BASE_PARTITION,
                &substate_key,
                LockFlags::MUTABLE,
            )
            .unwrap();
        let (substate_value, _store_access) = track.read_substate(handle);
        let mut substate: LiquidFungibleResource = substate_value.as_typed().unwrap();
        substate.put(LiquidFungibleResource::new(amount)).unwrap();
        track.update_substate(handle, IndexedScryptoValue::from_typed(&substate));
        track.release_lock(handle);
    }

    // Take fee payments
    let fee_summary = fee_reserve.finalize();
    let mut fee_payments: IndexMap<NodeId, Decimal> = index_map_new();
    let mut required = fee_summary.total_execution_cost_xrd + fee_summary.total_royalty_cost_xrd
        - fee_summary.total_bad_debt_xrd;
    for (vault_id, mut locked, contingent) in fee_summary.locked_fees.iter().cloned().rev() {
        let amount = if contingent {
            if is_success {
                Decimal::min(locked.amount(), required)
            } else {
                Decimal::zero()
            }
        } else {
            Decimal::min(locked.amount(), required)
        };

        // Take fees
        locked.take_by_amount(amount).unwrap();
        required -= amount;

        if let Some(vault_id) = vault_id {
            // Refund overpayment
            let (handle, _store_access) = track
                .acquire_lock(
                    &vault_id,
                    OBJECT_BASE_PARTITION,
                    &FungibleVaultField::LiquidFungible.into(),
                    LockFlags::MUTABLE,
                )
                .unwrap();
            let (substate_value, _store_access) = track.read_substate(handle);
            let mut substate: LiquidFungibleResource = substate_value.as_typed().unwrap();
            substate.put(locked).unwrap();
            track.update_substate(handle, IndexedScryptoValue::from_typed(&substate));
            track.release_lock(handle);

            // Record final payments
            *fee_payments.entry(vault_id).or_default() += amount;
        };
    }

<<<<<<< HEAD
    // TODO: burn and update validator rewards substate
    let tips_to_handle = fee_summary.tips_to_handle();
    let fees_to_handle = fee_summary.fees_to_handle();

    // Fetch current leader
    // TODO: maybe we should move current leader into validator rewards?
    let handle = track
        .acquire_lock(
            CONSENSUS_MANAGER.as_node_id(),
            OBJECT_BASE_PARTITION,
            &ConsensusManagerField::ConsensusManager.into(),
            LockFlags::read_only(),
        )
        .unwrap()
        .0;
    let substate: ConsensusManagerSubstate = track.read_substate(handle).0.as_typed().unwrap();
    let current_leader = substate.current_leader;
    track.release_lock(handle);

    // Update validator rewards
    let handle = track
        .acquire_lock(
            CONSENSUS_MANAGER.as_node_id(),
            OBJECT_BASE_PARTITION,
            &ConsensusManagerField::ValidatorRewards.into(),
            LockFlags::MUTABLE,
        )
        .unwrap()
        .0;
    let mut substate: ValidatorRewardsSubstate = track.read_substate(handle).0.as_typed().unwrap();
    let proposer_rewards = if let Some(current_leader) = current_leader {
        let rewards = tips_to_handle * TIPS_PROPOSER_SHARE_PERCENTAGE / dec!(100)
            + fees_to_handle * FEES_PROPOSER_SHARE_PERCENTAGE / dec!(100);
        substate
            .individual_validator_rewards
            .entry(current_leader)
            .or_default()
            .add_assign(rewards);
        rewards
    } else {
        Decimal::ZERO
    };
    let validator_set_rewards = tips_to_handle * TIPS_VALIDATOR_SET_SHARE_PERCENTAGE / dec!(100)
        + fees_to_handle * FEES_VALIDATOR_SET_SHARE_PERCENTAGE / dec!(100);
    let vault_node_id = substate.validator_rewards.0 .0;
    track.update_substate(handle, IndexedScryptoValue::from_typed(&substate));
    track.release_lock(handle);

    // Put validator rewards into the vault
    let handle = track
        .acquire_lock(
            &vault_node_id,
            OBJECT_BASE_PARTITION,
            &FungibleVaultField::LiquidFungible.into(),
            LockFlags::MUTABLE,
        )
        .unwrap()
        .0;
    let mut substate: LiquidFungibleResource = track.read_substate(handle).0.as_typed().unwrap();
    substate
        .put(LiquidFungibleResource::new(
            proposer_rewards + validator_set_rewards,
        ))
        .unwrap();
    track.update_substate(handle, IndexedScryptoValue::from_typed(&substate));
    track.release_lock(handle);

=======
    // FIXME: distribute fees
>>>>>>> a0ccd1e1
    (fee_summary, fee_payments)
}<|MERGE_RESOLUTION|>--- conflicted
+++ resolved
@@ -592,7 +592,6 @@
         };
     }
 
-<<<<<<< HEAD
     // TODO: burn and update validator rewards substate
     let tips_to_handle = fee_summary.tips_to_handle();
     let fees_to_handle = fee_summary.fees_to_handle();
@@ -660,8 +659,5 @@
     track.update_substate(handle, IndexedScryptoValue::from_typed(&substate));
     track.release_lock(handle);
 
-=======
-    // FIXME: distribute fees
->>>>>>> a0ccd1e1
     (fee_summary, fee_payments)
 }