use crate::kernel::actor::Actor;
use crate::system::node_modules::type_info::TypeInfoSubstate;
use crate::types::*;
use radix_engine_interface::api::substate_api::LockFlags;
use radix_engine_interface::blueprints::resource::{BUCKET_BLUEPRINT, PROOF_BLUEPRINT};
use radix_engine_interface::types::{LockHandle, NodeId, SubstateKey};
use radix_engine_stores::interface::{
    AcquireLockError, DeleteSubstateError, NodeSubstates, SetSubstateError, SubstateStore,
};

use super::heap::Heap;
use super::kernel_api::LockInfo;

#[derive(Debug, Clone, PartialEq, Eq)]
pub struct CallFrameUpdate {
    pub nodes_to_move: Vec<NodeId>,
    pub node_refs_to_copy: IndexSet<NodeId>,
}

impl CallFrameUpdate {
    pub fn empty() -> Self {
        CallFrameUpdate {
            nodes_to_move: Vec::new(),
            node_refs_to_copy: index_set_new(),
        }
    }

    pub fn move_node(node_id: NodeId) -> Self {
        CallFrameUpdate {
            nodes_to_move: vec![node_id],
            node_refs_to_copy: index_set_new(),
        }
    }

    pub fn copy_ref(node_id: NodeId) -> Self {
        let mut node_refs_to_copy = index_set_new();
        node_refs_to_copy.insert(node_id);
        CallFrameUpdate {
            nodes_to_move: vec![],
            node_refs_to_copy,
        }
    }

    pub fn add_ref(&mut self, node_id: NodeId) {
        self.node_refs_to_copy.insert(node_id);
    }
}

#[derive(Debug, Clone, Copy, PartialEq, Eq)]
pub enum RENodeLocation {
    Heap,
    Store,
}

#[derive(Debug, Clone, Copy, PartialEq, Eq)]
pub enum RefType {
    Normal,
    DirectAccess,
}

/// A lock on a substate controlled by a call frame
#[derive(Debug, Clone, PartialEq, Eq)]
pub struct SubstateLock {
    pub node_id: NodeId,
    pub module_id: ModuleId,
    pub substate_key: SubstateKey,
    pub initial_references: IndexSet<NodeId>,
    pub initial_owned_nodes: Vec<NodeId>,
    pub flags: LockFlags,
    pub store_handle: Option<u32>,
}

#[derive(Debug, Clone, Copy, PartialEq, Eq)]
struct RENodeRefData {
    ref_type: RefType,
}

impl RENodeRefData {
    fn new(ref_type: RefType) -> Self {
        RENodeRefData { ref_type }
    }
}

// TODO: reduce fields visibility

/// A call frame is the basic unit that forms a transaction call stack, which keeps track of the
/// owned objects by this function.
pub struct CallFrame {
    /// The frame id
    pub depth: usize,

    /// The running application actor of this frame
    /// TODO: Move to an RENode
    pub actor: Option<Actor>,

    /// Node refs which are immortal during the life time of this frame:
    /// - Any node refs received from other frames;
    /// - Global node refs obtained through substate locking.
    immortal_node_refs: NonIterMap<NodeId, RENodeRefData>,

    /// Node refs obtained through substate locking, which will be dropped upon unlocking.
    temp_node_refs: NonIterMap<NodeId, u32>,

    /// Owned nodes which by definition must live on heap
    /// Also keeps track of number of locks on this node, to prevent locked node from moving.
    owned_root_nodes: IndexMap<NodeId, u32>,

    next_lock_handle: LockHandle,
    locks: IndexMap<LockHandle, SubstateLock>,
}

#[derive(Debug, Clone, PartialEq, Eq, ScryptoSbor)]
pub enum LockSubstateError {
    NodeNotInCallFrame(NodeId),
    LockUnmodifiedBaseOnHeapNode,
    SubstateNotFound(NodeId, ModuleId, SubstateKey),
    TrackError(Box<AcquireLockError>),
}

#[derive(Debug, Clone, PartialEq, Eq, ScryptoSbor)]
pub enum UnlockSubstateError {
    LockNotFound(LockHandle),
    ContainsDuplicatedOwns,
    RefNotFound(NodeId),
    MoveError(MoveError),
    CantDropNodeInStore(NodeId),
    CantOwn(NodeId),
    CantStoreLocalReference(NodeId),
    CantBeStored(NodeId),
}

#[derive(Debug, Clone, PartialEq, Eq, ScryptoSbor)]
pub enum MoveError {
    OwnNotFound(NodeId),
    RefNotFound(NodeId),
    CantMoveLockedNode(NodeId),
}

#[derive(Debug, Clone, PartialEq, Eq, ScryptoSbor)]
pub enum ReadSubstateError {
    LockNotFound(LockHandle),
}

#[derive(Debug, Clone, PartialEq, Eq, ScryptoSbor)]
pub enum WriteSubstateError {
    LockNotFound(LockHandle),
    NoWritePermission,
}

#[derive(Debug, Clone, PartialEq, Eq, ScryptoSbor)]
pub enum ScanSortedSubstatesError {
    NodeNotInCallFrame(NodeId),
}

#[derive(Debug, Clone, PartialEq, Eq, ScryptoSbor)]
pub enum CallFrameSetSubstateError {
    NodeNotInCallFrame(NodeId),
    StoreError(SetSubstateError),
}

#[derive(Debug, Clone, PartialEq, Eq, ScryptoSbor)]
pub enum CallFrameRemoveSubstateError {
    NodeNotInCallFrame(NodeId),
    StoreError(DeleteSubstateError),
}

impl CallFrame {
    // TODO: Remove
    fn get_type_info<S: SubstateStore>(
        node_id: &NodeId,
        heap: &mut Heap,
        store: &mut S,
    ) -> Option<TypeInfoSubstate> {
        if let Some(substate) = heap.get_substate(
            node_id,
            SysModuleId::TypeInfo.into(),
            &TypeInfoOffset::TypeInfo.into(),
        ) {
            let type_info: TypeInfoSubstate = substate.as_typed().unwrap();
            Some(type_info)
        } else if let Ok(handle) = store.acquire_lock(
            node_id,
            SysModuleId::TypeInfo.into(),
            &TypeInfoOffset::TypeInfo.into(),
            LockFlags::read_only(),
        ) {
            let type_info: TypeInfoSubstate = store.read_substate(handle).as_typed().unwrap();
            store.release_lock(handle);
            Some(type_info)
        } else {
            None
        }
    }

    pub fn acquire_lock<S: SubstateStore>(
        &mut self,
        heap: &mut Heap,
        store: &mut S,
        node_id: &NodeId,
        module_id: ModuleId,
        substate_key: &SubstateKey,
        flags: LockFlags,
    ) -> Result<LockHandle, LockSubstateError> {
        // Check node visibility
        self.get_node_visibility(node_id)
            .ok_or_else(|| LockSubstateError::NodeNotInCallFrame(node_id.clone()))?;

        // Lock and read the substate
        let mut store_handle = None;
        let substate_value = if heap.contains_node(node_id) {
            // TODO: make Heap more like Store?
            if flags.contains(LockFlags::UNMODIFIED_BASE) {
                return Err(LockSubstateError::LockUnmodifiedBaseOnHeapNode);
            }
            match heap.get_substate_virtualize(node_id, module_id.into(), substate_key, || {
                if module_id.virtualize_substates() {
                    let value = IndexedScryptoValue::from_typed(&Option::<ScryptoValue>::None);
                    Some(value)
                } else {
                    None
                }
            }) {
                Some(x) => x,
                _ => {
                    return Err(LockSubstateError::SubstateNotFound(
                        node_id.clone(),
                        module_id,
                        substate_key.clone(),
                    ));
                }
            }
        } else {
            let handle = store
                .acquire_lock_virtualize(node_id, module_id.into(), substate_key, flags, || {
                    if module_id.virtualize_substates() {
                        let value = IndexedScryptoValue::from_typed(&Option::<ScryptoValue>::None);
                        Some(value)
                    } else {
                        None
                    }
                })
                .map_err(|x| LockSubstateError::TrackError(Box::new(x)))?;
            store_handle = Some(handle);
            store.read_substate(handle)
        };

        // Infer references and owns within the substate
        let references = substate_value.references();
        let owned_nodes = substate_value.owned_node_ids();
        let mut initial_references = index_set_new();
        for node_id in references {
            // TODO: fix this ugly condition
            if node_id.is_global() {
                // May overwrite existing node refs (for better visibility origin)
                self.immortal_node_refs.insert(
                    node_id.clone(),
                    RENodeRefData {
                        ref_type: RefType::Normal,
                    },
                );
            } else {
                initial_references.insert(node_id.clone());
            }
        }
        for node_id in owned_nodes {
            initial_references.insert(node_id.clone());
        }

        // Add initial references to ref count.
        for node_id in &initial_references {
            self.temp_node_refs
                .entry(node_id.clone())
                .or_default()
                .add_assign(1);
        }

        let lock_handle = self.next_lock_handle;
        self.locks.insert(
            lock_handle,
            SubstateLock {
                node_id: node_id.clone(),
                module_id,
                substate_key: substate_key.clone(),
                initial_references,
                initial_owned_nodes: owned_nodes.clone(),
                flags,
                store_handle,
            },
        );
        self.next_lock_handle = self.next_lock_handle + 1;

        // Update lock count on the node
        if let Some(counter) = self.owned_root_nodes.get_mut(node_id) {
            *counter += 1;
        }

        Ok(lock_handle)
    }

    pub fn drop_lock<S: SubstateStore>(
        &mut self,
        heap: &mut Heap,
        store: &mut S,
        lock_handle: LockHandle,
    ) -> Result<(), UnlockSubstateError> {
        let substate_lock = self
            .locks
            .remove(&lock_handle)
            .ok_or(UnlockSubstateError::LockNotFound(lock_handle))?;

        let node_id = &substate_lock.node_id;
        let module_id = substate_lock.module_id;
        let substate_key = &substate_lock.substate_key;

        if substate_lock.flags.contains(LockFlags::MUTABLE) {
            let substate = if let Some(handle) = substate_lock.store_handle {
                store.read_substate(handle)
            } else {
                heap.get_substate(node_id, module_id.into(), substate_key)
                    .expect("Substate locked but missing")
            };
            let references = substate.references();
            let owned_nodes = substate.owned_node_ids();

            // Reserving original Vec element order with `IndexSet`
            let mut new_children: IndexSet<NodeId> = index_set_new();
            for own in owned_nodes {
                if !new_children.insert(own.clone()) {
                    return Err(UnlockSubstateError::ContainsDuplicatedOwns);
                }
            }

            // Check references exist
            for reference in references {
                self.get_node_visibility(reference)
                    .ok_or(UnlockSubstateError::RefNotFound(reference.clone()))?;
            }

            for old_child in &substate_lock.initial_owned_nodes {
                if !new_children.remove(old_child) {
                    // TODO: revisit logic here!
                    if !heap.contains_node(node_id) {
                        return Err(UnlockSubstateError::CantDropNodeInStore(old_child.clone()));
                    }

                    // Owned nodes discarded by the substate go back to the call frame,
                    // and must be explicitly dropped.
                    self.owned_root_nodes.insert(old_child.clone(), 0);
                }
            }

            for child_id in &new_children {
                self.take_node_internal(child_id)
                    .map_err(UnlockSubstateError::MoveError)?;
            }

            if !heap.contains_node(&node_id) {
                for child in &new_children {
                    Self::move_node_to_store(heap, store, child)?;
                }
            }
        }

        // TODO: revisit this reference shrinking
        for refed_node in substate_lock.initial_references {
            let cnt = self.temp_node_refs.remove(&refed_node).unwrap_or(0);
            if cnt > 1 {
                self.temp_node_refs.insert(refed_node, cnt - 1);
            }
        }

        // Update node lock count
        if let Some(counter) = self.owned_root_nodes.get_mut(&substate_lock.node_id) {
            *counter -= 1;
        }

        // Release track lock
        if let Some(handle) = substate_lock.store_handle {
            store.release_lock(handle);
        }

        Ok(())
    }

    pub fn get_lock_info(&self, lock_handle: LockHandle) -> Option<LockInfo> {
        self.locks.get(&lock_handle).map(|substate_lock| LockInfo {
            node_id: substate_lock.node_id,
            module_id: substate_lock.module_id,
            substate_key: substate_lock.substate_key.clone(),
            flags: substate_lock.flags,
        })
    }

    pub fn read_substate<'f, S: SubstateStore>(
        &mut self,
        heap: &'f mut Heap,
        store: &'f mut S,
        lock_handle: LockHandle,
    ) -> Result<&'f IndexedScryptoValue, ReadSubstateError> {
        let SubstateLock {
            node_id,
            module_id,
            substate_key,
            store_handle,
            ..
        } = self
            .locks
            .get(&lock_handle)
            .ok_or(ReadSubstateError::LockNotFound(lock_handle))?;

        if let Some(store_handle) = store_handle {
            Ok(store.read_substate(*store_handle))
        } else {
            Ok(heap
                .get_substate(node_id, *module_id, substate_key)
                .expect("Substate missing in heap"))
        }
    }

    pub fn write_substate<'f, S: SubstateStore>(
        &mut self,
        heap: &'f mut Heap,
        store: &'f mut S,
        lock_handle: LockHandle,
        substate: IndexedScryptoValue,
    ) -> Result<(), WriteSubstateError> {
        let SubstateLock {
            node_id,
            module_id,
            substate_key,
            store_handle,
            flags,
            ..
        } = self
            .locks
            .get(&lock_handle)
            .ok_or(WriteSubstateError::LockNotFound(lock_handle))?;

        if !flags.contains(LockFlags::MUTABLE) {
            return Err(WriteSubstateError::NoWritePermission);
        }

        if let Some(store_handle) = store_handle {
            store.update_substate(*store_handle, substate);
        } else {
            heap.set_substate(*node_id, *module_id, substate_key.clone(), substate);
        }
        Ok(())
    }

    // Substate Virtualization does not apply to this call
    // Should this be prevented at this layer?
    pub fn set_substate<'f, S: SubstateStore>(
        &mut self,
        node_id: &NodeId,
        module_id: ModuleId,
        key: SubstateKey,
        value: IndexedScryptoValue,
        heap: &'f mut Heap,
        store: &'f mut S,
    ) -> Result<(), CallFrameSetSubstateError> {
        self.get_node_visibility(node_id)
            .ok_or_else(|| CallFrameSetSubstateError::NodeNotInCallFrame(node_id.clone()))?;

        if heap.contains_node(node_id) {
            heap.set_substate(*node_id, module_id.into(), key, value);
        } else {
            store
                .set_substate(*node_id, module_id, key, value)
                .map_err(|e| CallFrameSetSubstateError::StoreError(e))?;
        };

        Ok(())
    }

    pub fn remove_substate<'f, S: SubstateStore>(
        &mut self,
        node_id: &NodeId,
        module_id: ModuleId,
        key: &SubstateKey,
        heap: &'f mut Heap,
        store: &'f mut S,
    ) -> Result<Option<IndexedScryptoValue>, CallFrameRemoveSubstateError> {
        self.get_node_visibility(node_id)
            .ok_or_else(|| CallFrameRemoveSubstateError::NodeNotInCallFrame(node_id.clone()))?;

        let removed = if heap.contains_node(node_id) {
            heap.delete_substate(node_id, module_id.into(), key)
        } else {
<<<<<<< HEAD
            store.take_substate(node_id, module_id.into(), key).unwrap()
=======
            store
                .delete_substate(node_id, module_id, key)
                .map_err(|e| CallFrameRemoveSubstateError::StoreError(e))?
>>>>>>> 62ddb211
        };

        Ok(removed)
    }

    pub fn scan_substates<'f, S: SubstateStore>(
        &mut self,
        node_id: &NodeId,
        module_id: SysModuleId,
        count: u32,
        heap: &'f mut Heap,
        store: &'f mut S,
    ) -> Result<Vec<IndexedScryptoValue>, ReadSubstatesError> {
        self.get_node_visibility(node_id)
            .ok_or_else(|| ReadSubstatesError::NodeNotInCallFrame(node_id.clone()))?;

        let substates = if heap.contains_node(node_id) {
            heap.scan_substates(node_id, module_id.into(), count)
        } else {
            store.scan_substates(node_id, module_id.into(), count)
        };

        for substate in &substates {
            let refs = substate.references();
            // TODO: verify that refs does not have local refs
            for node_ref in refs {
                self.immortal_node_refs.insert(
                    node_ref.clone(),
                    RENodeRefData {
                        ref_type: RefType::Normal,
                    },
                );
            }
        }

        Ok(substates)
    }

    pub fn take_substates<'f, S: SubstateStore>(
        &mut self,
        node_id: &NodeId,
        module_id: SysModuleId,
        count: u32,
        heap: &'f mut Heap,
        store: &'f mut S,
    ) -> Result<Vec<IndexedScryptoValue>, ReadSubstatesError> {
        self.get_node_visibility(node_id)
            .ok_or_else(|| ReadSubstatesError::NodeNotInCallFrame(node_id.clone()))?;

        let substates = if heap.contains_node(node_id) {
            heap.take_substates(node_id, module_id.into(), count)
        } else {
            store.take_substates(node_id, module_id.into(), count)
        };

        for substate in &substates {
            let refs = substate.references();
            // TODO: verify that refs does not have local refs
            for node_ref in refs {
                self.immortal_node_refs.insert(
                    node_ref.clone(),
                    RENodeRefData {
                        ref_type: RefType::Normal,
                    },
                );
            }
        }

        Ok(substates)
    }

    // Substate Virtualization does not apply to this call
    // Should this be prevented at this layer?
    pub fn scan_sorted<'f, S: SubstateStore>(
        &mut self,
        node_id: &NodeId,
        module_id: ModuleId,
        count: u32,
        heap: &'f mut Heap,
        store: &'f mut S,
<<<<<<< HEAD
    ) -> Result<Vec<IndexedScryptoValue>, ReadSubstatesError> {
=======
    ) -> Result<Vec<(SubstateKey, IndexedScryptoValue)>, ScanSortedSubstatesError> {
>>>>>>> 62ddb211
        self.get_node_visibility(node_id)
            .ok_or_else(|| ScanSortedSubstatesError::NodeNotInCallFrame(node_id.clone()))?;

        let substates = if heap.contains_node(node_id) {
            todo!()
        } else {
<<<<<<< HEAD
            store.scan_sorted_substates(node_id, module_id.into(), count)
=======
            store.scan_sorted(node_id, module_id, count)
>>>>>>> 62ddb211
        };

        for substate in &substates {
            let refs = substate.references();
            // TODO: verify that refs does not have local refs
            for node_ref in refs {
                self.immortal_node_refs.insert(
                    node_ref.clone(),
                    RENodeRefData {
                        ref_type: RefType::Normal,
                    },
                );
            }
        }

        Ok(substates)
    }

    pub fn new_root() -> Self {
        let mut frame = Self {
            depth: 0,
            actor: None,
            immortal_node_refs: NonIterMap::new(),
            temp_node_refs: NonIterMap::new(),
            owned_root_nodes: index_map_new(),
            next_lock_handle: 0u32,
            locks: index_map_new(),
        };

        // Add well-known global refs to current frame
        frame.add_ref(RADIX_TOKEN.into(), RefType::Normal);
        frame.add_ref(SYSTEM_TOKEN.into(), RefType::Normal);
        frame.add_ref(ECDSA_SECP256K1_TOKEN.into(), RefType::Normal);
        frame.add_ref(EDDSA_ED25519_TOKEN.into(), RefType::Normal);
        frame.add_ref(PACKAGE_TOKEN.into(), RefType::Normal);
        frame.add_ref(PACKAGE_OWNER_TOKEN.into(), RefType::Normal);
        frame.add_ref(VALIDATOR_OWNER_TOKEN.into(), RefType::Normal);
        frame.add_ref(IDENTITY_OWNER_TOKEN.into(), RefType::Normal);
        frame.add_ref(ACCOUNT_OWNER_TOKEN.into(), RefType::Normal);
        frame.add_ref(EPOCH_MANAGER.into(), RefType::Normal);
        frame.add_ref(CLOCK.into(), RefType::Normal);
        frame.add_ref(FAUCET_PACKAGE.into(), RefType::Normal);

        frame
    }

    pub fn new_child_from_parent(
        parent: &mut CallFrame,
        actor: Actor,
        call_frame_update: CallFrameUpdate,
    ) -> Result<Self, MoveError> {
        let mut owned_heap_nodes = index_map_new();
        let mut next_node_refs = NonIterMap::new();

        for node_id in call_frame_update.nodes_to_move {
            parent.take_node_internal(&node_id)?;
            owned_heap_nodes.insert(node_id, 0u32);
        }

        for node_id in call_frame_update.node_refs_to_copy {
            let visibility = parent
                .get_node_visibility(&node_id)
                .ok_or(MoveError::RefNotFound(node_id))?;
            next_node_refs.insert(node_id, RENodeRefData::new(visibility.0));
        }

        let frame = Self {
            depth: parent.depth + 1,
            actor: Some(actor),
            immortal_node_refs: next_node_refs,
            temp_node_refs: NonIterMap::new(),
            owned_root_nodes: owned_heap_nodes,
            next_lock_handle: 0u32,
            locks: index_map_new(),
        };

        Ok(frame)
    }

    pub fn update_upstream(
        from: &mut CallFrame,
        to: &mut CallFrame,
        update: CallFrameUpdate,
    ) -> Result<(), MoveError> {
        for node_id in update.nodes_to_move {
            // move re nodes to upstream call frame.
            from.take_node_internal(&node_id)?;
            to.owned_root_nodes.insert(node_id, 0u32);
        }

        for node_id in update.node_refs_to_copy {
            // Make sure not to allow owned nodes to be passed as references upstream
            let ref_data = from
                .immortal_node_refs
                .get(&node_id)
                .ok_or(MoveError::RefNotFound(node_id))?;

            to.immortal_node_refs
                .entry(node_id)
                .and_modify(|e| {
                    if e.ref_type == RefType::DirectAccess {
                        e.ref_type = ref_data.ref_type
                    }
                })
                .or_insert(ref_data.clone());
        }

        Ok(())
    }

    pub fn drop_all_locks<S: SubstateStore>(
        &mut self,
        heap: &mut Heap,
        store: &mut S,
    ) -> Result<(), UnlockSubstateError> {
        let lock_handles: Vec<LockHandle> = self.locks.keys().cloned().collect();

        for lock_handle in lock_handles {
            self.drop_lock(heap, store, lock_handle)?;
        }

        Ok(())
    }

    fn take_node_internal(&mut self, node_id: &NodeId) -> Result<(), MoveError> {
        match self.owned_root_nodes.remove(node_id) {
            None => {
                return Err(MoveError::OwnNotFound(node_id.clone()));
            }
            Some(lock_count) => {
                if lock_count == 0 {
                    Ok(())
                } else {
                    Err(MoveError::CantMoveLockedNode(node_id.clone()))
                }
            }
        }
    }

    pub fn create_node<'f, S: SubstateStore>(
        &mut self,
        node_id: NodeId,
        node_substates: NodeSubstates,
        heap: &mut Heap,
        store: &'f mut S,
        push_to_store: bool,
    ) -> Result<(), UnlockSubstateError> {
        for (_module_id, module) in &node_substates {
            for (_substate_key, substate_value) in module {
                // FIXME there is a huge mismatch between drop_lock and create_node
                // We need to apply the same checks!
                for child_id in substate_value.owned_node_ids() {
                    self.take_node_internal(child_id)
                        .map_err(UnlockSubstateError::MoveError)?;
                    if push_to_store {
                        Self::move_node_to_store(heap, store, child_id)?;
                    }
                }

                if push_to_store {
                    for reference in substate_value.references() {
                        if !reference.is_global() {
                            return Err(UnlockSubstateError::CantStoreLocalReference(*reference));
                        }
                    }
                }
            }
        }

        if push_to_store {
            store.create_node(node_id, node_substates);
            self.add_ref(node_id, RefType::Normal);
        } else {
            heap.create_node(node_id, node_substates);
            self.owned_root_nodes.insert(node_id, 0u32);
        }

        Ok(())
    }

    pub fn add_ref(&mut self, node_id: NodeId, visibility: RefType) {
        self.immortal_node_refs
            .insert(node_id, RENodeRefData::new(visibility));
    }

    pub fn owned_nodes(&self) -> Vec<NodeId> {
        self.owned_root_nodes.keys().cloned().collect()
    }

    /// Removes node from call frame and re-owns any children
    pub fn remove_node(
        &mut self,
        heap: &mut Heap,
        node_id: &NodeId,
    ) -> Result<NodeSubstates, MoveError> {
        self.take_node_internal(node_id)?;
        let node_substates = heap.remove_node(node_id);
        for (_, module) in &node_substates {
            for (_, substate_value) in module {
                let refs = substate_value.references();
                let child_nodes = substate_value.owned_node_ids();
                for node_ref in refs {
                    self.immortal_node_refs.insert(
                        node_ref.clone(),
                        RENodeRefData {
                            ref_type: RefType::Normal,
                        },
                    );
                }

                for child_node in child_nodes {
                    self.owned_root_nodes.insert(child_node.clone(), 0u32);
                }
            }
        }
        Ok(node_substates)
    }

    pub fn move_node_to_store<S: SubstateStore>(
        heap: &mut Heap,
        store: &mut S,
        node_id: &NodeId,
    ) -> Result<(), UnlockSubstateError> {
        // FIXME: Clean this up
        let can_be_stored = if node_id.is_global() {
            true
        } else {
            if let Some(type_info) = Self::get_type_info(node_id, heap, store) {
                match type_info {
                    TypeInfoSubstate::Object(ObjectInfo { blueprint, .. })
                        if blueprint.package_address == RESOURCE_MANAGER_PACKAGE
                            && (blueprint.blueprint_name == BUCKET_BLUEPRINT
                                || blueprint.blueprint_name == PROOF_BLUEPRINT) =>
                    {
                        false
                    }
                    _ => true,
                }
            } else {
                false
            }
        };
        if !can_be_stored {
            return Err(UnlockSubstateError::CantBeStored(node_id.clone()));
        }

        let node_substates = heap.remove_node(node_id);
        for (_module_id, module_substates) in &node_substates {
            for (_substate_key, substate_value) in module_substates {
                for reference in substate_value.references() {
                    if !reference.is_global() {
                        return Err(UnlockSubstateError::CantStoreLocalReference(*reference));
                    }
                }

                for node in substate_value.owned_node_ids() {
                    Self::move_node_to_store(heap, store, node)?;
                }
            }
        }

        store.create_node(node_id.clone(), node_substates);

        Ok(())
    }

    pub fn get_node_visibility(&self, node_id: &NodeId) -> Option<(RefType, bool)> {
        if self.owned_root_nodes.contains_key(node_id) {
            Some((RefType::Normal, true))
        } else if let Some(_) = self.temp_node_refs.get(node_id) {
            Some((RefType::Normal, false))
        } else if let Some(ref_data) = self.immortal_node_refs.get(node_id) {
            Some((ref_data.ref_type, false))
        } else {
            None
        }
    }
}<|MERGE_RESOLUTION|>--- conflicted
+++ resolved
@@ -5,7 +5,7 @@
 use radix_engine_interface::blueprints::resource::{BUCKET_BLUEPRINT, PROOF_BLUEPRINT};
 use radix_engine_interface::types::{LockHandle, NodeId, SubstateKey};
 use radix_engine_stores::interface::{
-    AcquireLockError, DeleteSubstateError, NodeSubstates, SetSubstateError, SubstateStore,
+    AcquireLockError, NodeSubstates, SetSubstateError, SubstateStore, TakeSubstateError,
 };
 
 use super::heap::Heap;
@@ -148,11 +148,6 @@
 }
 
 #[derive(Debug, Clone, PartialEq, Eq, ScryptoSbor)]
-pub enum ScanSortedSubstatesError {
-    NodeNotInCallFrame(NodeId),
-}
-
-#[derive(Debug, Clone, PartialEq, Eq, ScryptoSbor)]
 pub enum CallFrameSetSubstateError {
     NodeNotInCallFrame(NodeId),
     StoreError(SetSubstateError),
@@ -161,7 +156,22 @@
 #[derive(Debug, Clone, PartialEq, Eq, ScryptoSbor)]
 pub enum CallFrameRemoveSubstateError {
     NodeNotInCallFrame(NodeId),
-    StoreError(DeleteSubstateError),
+    StoreError(TakeSubstateError),
+}
+
+#[derive(Debug, Clone, PartialEq, Eq, ScryptoSbor)]
+pub enum CallFrameScanSubstateError {
+    NodeNotInCallFrame(NodeId),
+}
+
+#[derive(Debug, Clone, PartialEq, Eq, ScryptoSbor)]
+pub enum CallFrameScanSortedSubstatesError {
+    NodeNotInCallFrame(NodeId),
+}
+
+#[derive(Debug, Clone, PartialEq, Eq, ScryptoSbor)]
+pub enum CallFrameTakeSortedSubstatesError {
+    NodeNotInCallFrame(NodeId),
 }
 
 impl CallFrame {
@@ -487,13 +497,9 @@
         let removed = if heap.contains_node(node_id) {
             heap.delete_substate(node_id, module_id.into(), key)
         } else {
-<<<<<<< HEAD
-            store.take_substate(node_id, module_id.into(), key).unwrap()
-=======
             store
-                .delete_substate(node_id, module_id, key)
+                .take_substate(node_id, module_id.into(), key)
                 .map_err(|e| CallFrameRemoveSubstateError::StoreError(e))?
->>>>>>> 62ddb211
         };
 
         Ok(removed)
@@ -506,9 +512,9 @@
         count: u32,
         heap: &'f mut Heap,
         store: &'f mut S,
-    ) -> Result<Vec<IndexedScryptoValue>, ReadSubstatesError> {
+    ) -> Result<Vec<IndexedScryptoValue>, CallFrameScanSubstateError> {
         self.get_node_visibility(node_id)
-            .ok_or_else(|| ReadSubstatesError::NodeNotInCallFrame(node_id.clone()))?;
+            .ok_or_else(|| CallFrameScanSubstateError::NodeNotInCallFrame(node_id.clone()))?;
 
         let substates = if heap.contains_node(node_id) {
             heap.scan_substates(node_id, module_id.into(), count)
@@ -539,9 +545,10 @@
         count: u32,
         heap: &'f mut Heap,
         store: &'f mut S,
-    ) -> Result<Vec<IndexedScryptoValue>, ReadSubstatesError> {
-        self.get_node_visibility(node_id)
-            .ok_or_else(|| ReadSubstatesError::NodeNotInCallFrame(node_id.clone()))?;
+    ) -> Result<Vec<IndexedScryptoValue>, CallFrameTakeSortedSubstatesError> {
+        self.get_node_visibility(node_id).ok_or_else(|| {
+            CallFrameTakeSortedSubstatesError::NodeNotInCallFrame(node_id.clone())
+        })?;
 
         let substates = if heap.contains_node(node_id) {
             heap.take_substates(node_id, module_id.into(), count)
@@ -574,22 +581,15 @@
         count: u32,
         heap: &'f mut Heap,
         store: &'f mut S,
-<<<<<<< HEAD
-    ) -> Result<Vec<IndexedScryptoValue>, ReadSubstatesError> {
-=======
-    ) -> Result<Vec<(SubstateKey, IndexedScryptoValue)>, ScanSortedSubstatesError> {
->>>>>>> 62ddb211
-        self.get_node_visibility(node_id)
-            .ok_or_else(|| ScanSortedSubstatesError::NodeNotInCallFrame(node_id.clone()))?;
+    ) -> Result<Vec<IndexedScryptoValue>, CallFrameScanSortedSubstatesError> {
+        self.get_node_visibility(node_id).ok_or_else(|| {
+            CallFrameScanSortedSubstatesError::NodeNotInCallFrame(node_id.clone())
+        })?;
 
         let substates = if heap.contains_node(node_id) {
             todo!()
         } else {
-<<<<<<< HEAD
-            store.scan_sorted_substates(node_id, module_id.into(), count)
-=======
-            store.scan_sorted(node_id, module_id, count)
->>>>>>> 62ddb211
+            store.scan_sorted_substates(node_id, module_id, count)
         };
 
         for substate in &substates {
