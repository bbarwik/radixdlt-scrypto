--- conflicted
+++ resolved
@@ -386,23 +386,6 @@
                         Some(value) => value,
                     };
 
-<<<<<<< HEAD
-                    let stored = self
-                        .substate_store
-                        .first_in_iterable(node_id, *module_id, num_to_retrieve);
-
-                    let mut inserted: BTreeMap<SubstateId, RuntimeSubstate> = updates.iter()
-                        .filter_map(|(o, u)| {
-                            match u {
-                                IterableSubstateUpdate::Insert(v) => {
-                                    let substate_id = SubstateId(*node_id, *module_id, o.clone());
-                                    Some((substate_id, RuntimeSubstate::IterableEntry(v.clone())))
-                                }
-                                IterableSubstateUpdate::Remove => {
-                                    None
-                                }
-                            }
-=======
                     let stored =
                         self.substate_store
                             .first_in_iterable(node_id, *module_id, num_to_retrieve);
@@ -416,7 +399,6 @@
                                 Some((substate_id, RuntimeSubstate::IterableEntry(v.clone())))
                             }
                             IterableSubstateUpdate::Remove => None,
->>>>>>> 0a27774d
                         })
                         .collect();
 
@@ -426,14 +408,10 @@
                         }
                     }
 
-<<<<<<< HEAD
-                    let items = inserted.into_iter().take(count.try_into().unwrap()).collect();
-=======
                     let items = inserted
                         .into_iter()
                         .take(count.try_into().unwrap())
                         .collect();
->>>>>>> 0a27774d
                     items
                 }
             }
