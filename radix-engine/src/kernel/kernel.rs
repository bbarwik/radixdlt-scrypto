--- conflicted
+++ resolved
@@ -207,8 +207,6 @@
     callback: &'g mut M,
 }
 
-<<<<<<< HEAD
-=======
 struct KernelHandler<
     'a,
     M: KernelCallbackObject,
@@ -257,7 +255,6 @@
     }};
 }
 
->>>>>>> 34c447e1
 impl<'g, M, S> KernelNodeApi for Kernel<'g, M, S>
 where
     M: KernelCallbackObject,
