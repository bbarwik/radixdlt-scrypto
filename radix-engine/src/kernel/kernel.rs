--- conflicted
+++ resolved
@@ -486,19 +486,10 @@
 where
     W: WasmEngine,
 {
-<<<<<<< HEAD
+    #[trace_resources]
     fn kernel_get_node_info(&self, node_id: RENodeId) -> Option<(RENodeVisibilityOrigin, bool)> {
         let info = self.current_frame.get_node_visibility(&node_id)?;
         Some(info)
-=======
-    #[trace_resources]
-    fn kernel_get_node_visibility_origin(
-        &self,
-        node_id: RENodeId,
-    ) -> Option<RENodeVisibilityOrigin> {
-        let visibility = self.current_frame.get_node_visibility(&node_id)?;
-        Some(visibility)
->>>>>>> 469be3b3
     }
 
     fn kernel_get_module_state(&mut self) -> &mut KernelModuleMixer {
@@ -509,7 +500,7 @@
         self.current_frame.depth
     }
 
-<<<<<<< HEAD
+    #[trace_resources]
     fn kernel_get_current_actor(&mut self) -> Option<Actor> {
         let actor = self.current_frame.actor.clone();
         if let Some(actor) = &actor {
@@ -533,11 +524,6 @@
         }
 
         actor
-=======
-    #[trace_resources]
-    fn kernel_get_current_actor(&self) -> Option<Actor> {
-        self.current_frame.actor.clone()
->>>>>>> 469be3b3
     }
 
     #[trace_resources]
