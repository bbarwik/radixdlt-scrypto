--- conflicted
+++ resolved
@@ -3,6 +3,7 @@
 use crate::kernel::heap::Heap;
 use crate::kernel::kernel_api::KernelInvocation;
 use crate::kernel::kernel_api::{KernelApi, KernelInternalApi};
+use crate::kernel::substate_io::SubstateDevice;
 use crate::track::interface::{NodeSubstates, StoreAccess};
 use crate::types::*;
 use radix_engine_interface::api::field_api::LockFlags;
@@ -52,15 +53,10 @@
 
 #[derive(Debug)]
 pub enum ReadSubstateEvent<'a> {
-<<<<<<< HEAD
-    End {
+    OnRead {
         handle: OpenSubstateHandle,
-=======
-    OnRead {
-        handle: LockHandle,
->>>>>>> 574fe769
         value: &'a IndexedScryptoValue,
-        read_from_heap: bool,
+        device: SubstateDevice,
     },
 }
 
