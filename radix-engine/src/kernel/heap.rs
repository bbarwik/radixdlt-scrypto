--- conflicted
+++ resolved
@@ -35,13 +35,8 @@
         // TODO: Will clean this up when virtual substates is cleaned up
         match (&node_id, offset) {
             (RENodeId::KeyValueStore(..), SubstateOffset::KeyValueStore(..)) => {
-<<<<<<< HEAD
-                let entry = node.substates.entry(offset.clone()).or_insert(
+                let entry = node.substates.entry((module_id, offset.clone())).or_insert(
                     RuntimeSubstate::KeyValueStoreEntry(KeyValueStoreEntrySubstate::None),
-=======
-                let entry = node.substates.entry((module_id, offset.clone())).or_insert(
-                    RuntimeSubstate::KeyValueStoreEntry(KeyValueStoreEntrySubstate(None)),
->>>>>>> bd5d59a4
                 );
                 Ok(entry.to_ref())
             }
@@ -74,13 +69,8 @@
         // TODO: Will clean this up when virtual substates is cleaned up
         match (&node_id, offset) {
             (RENodeId::KeyValueStore(..), SubstateOffset::KeyValueStore(..)) => {
-<<<<<<< HEAD
-                let entry = node.substates.entry(offset.clone()).or_insert(
+                let entry = node.substates.entry((module_id, offset.clone())).or_insert(
                     RuntimeSubstate::KeyValueStoreEntry(KeyValueStoreEntrySubstate::None),
-=======
-                let entry = node.substates.entry((module_id, offset.clone())).or_insert(
-                    RuntimeSubstate::KeyValueStoreEntry(KeyValueStoreEntrySubstate(None)),
->>>>>>> bd5d59a4
                 );
                 Ok(entry.to_ref_mut())
             }
