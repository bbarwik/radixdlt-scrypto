--- conflicted
+++ resolved
@@ -85,7 +85,6 @@
         call_frames: &mut Vec<CallFrame>,
         track: &mut Track<'s, R>,
     ) -> Result<(), InvokeError<AuthError>> {
-<<<<<<< HEAD
         let call_frame = call_frames.last().unwrap();
         let auth = match call_frame.actor.clone() {
             REActor::Function(function_ident) => match function_ident {
@@ -173,7 +172,6 @@
                                 .map_err(RuntimeError::KernelError)?;
                             state
                         };
-
                         {
                             let offset = SubstateOffset::Component(ComponentOffset::Info);
                             component_node_pointer
@@ -236,152 +234,6 @@
                     _ => vec![],
                 }
             }
-=======
-        let auth = match &method_ident {
-            ReceiverMethodIdent {
-                receiver: Receiver::Ref(RENodeId::ResourceManager(resource_address)),
-                method_ident: MethodIdent::Native(NativeMethod::ResourceManager(ref method)),
-            } => {
-                let node_id = RENodeId::ResourceManager(*resource_address);
-                let resource_pointer = RENodePointer::Store(node_id);
-                let offset =
-                    SubstateOffset::ResourceManager(ResourceManagerOffset::ResourceManager);
-                resource_pointer
-                    .acquire_lock(offset.clone(), LockFlags::read_only(), track)
-                    .map_err(RuntimeError::KernelError)?;
-
-                let substate_ref = resource_pointer.borrow_substate(&offset, call_frames, track)?;
-                let resource_manager = substate_ref.resource_manager();
-                let method_auth = resource_manager.get_auth(*method, &input).clone();
-                resource_pointer
-                    .release_lock(offset, false, track)
-                    .map_err(RuntimeError::KernelError)?;
-
-                let auth = vec![method_auth];
-                auth
-            }
-            ReceiverMethodIdent {
-                receiver: Receiver::Ref(RENodeId::System(..)),
-                method_ident: MethodIdent::Native(NativeMethod::System(ref method)),
-            } => System::method_auth(method),
-            ReceiverMethodIdent {
-                receiver: Receiver::Ref(RENodeId::Component(..)),
-                method_ident: MethodIdent::Native(..),
-            } => match node_pointer {
-                RENodePointer::Store(..) => vec![MethodAuthorization::DenyAll],
-                RENodePointer::Heap { .. } => vec![],
-            },
-            ReceiverMethodIdent {
-                receiver: Receiver::Ref(RENodeId::Component(..)),
-                method_ident: MethodIdent::Scrypto(ref ident),
-            } => {
-                let (package_address, blueprint_name) = {
-                    let offset = SubstateOffset::Component(ComponentOffset::Info);
-                    node_pointer
-                        .acquire_lock(offset.clone(), LockFlags::read_only(), track)
-                        .map_err(RuntimeError::KernelError)?;
-                    let substate_ref = node_pointer.borrow_substate(&offset, call_frames, track)?;
-                    let info = substate_ref.component_info();
-                    let package_and_blueprint =
-                        (info.package_address.clone(), info.blueprint_name.clone());
-                    node_pointer
-                        .release_lock(offset, false, track)
-                        .map_err(RuntimeError::KernelError)?;
-                    package_and_blueprint
-                };
-
-                let node_id = RENodeId::Package(package_address);
-                let package_pointer = RENodePointer::Store(node_id);
-                let offset = SubstateOffset::Package(PackageOffset::Package);
-                package_pointer
-                    .acquire_lock(offset.clone(), LockFlags::read_only(), track)
-                    .map_err(RuntimeError::KernelError)?;
-
-                // Assume that package_address/blueprint is the original impl of Component for now
-                // TODO: Remove this assumption
-                let package = track
-                    .borrow_substate(node_id, offset.clone())
-                    .package()
-                    .clone(); // TODO: Remove clone
-                let abi = package
-                    .blueprint_abi(&blueprint_name)
-                    .expect("Blueprint not found for existing component");
-                let fn_abi = abi.get_fn_abi(ident).ok_or(RuntimeError::KernelError(
-                    KernelError::FnIdentNotFound(FnIdent::Method(method_ident.clone())),
-                ))?; // TODO: Move this check into kernel
-                if !fn_abi.input.matches(&input.dom) {
-                    return Err(InvokeError::Downstream(RuntimeError::KernelError(
-                        KernelError::InvalidFnInput2(FnIdent::Method(method_ident)),
-                    )));
-                }
-
-                package_pointer
-                    .release_lock(offset, false, track)
-                    .map_err(RuntimeError::KernelError)?;
-
-                let state = {
-                    let offset = SubstateOffset::Component(ComponentOffset::State);
-                    node_pointer
-                        .acquire_lock(offset.clone(), LockFlags::read_only(), track)
-                        .map_err(RuntimeError::KernelError)?;
-                    let substate_ref = node_pointer.borrow_substate(&offset, call_frames, track)?;
-                    let state = substate_ref.component_state().clone();
-                    node_pointer
-                        .release_lock(offset, false, track)
-                        .map_err(RuntimeError::KernelError)?;
-                    state
-                };
-
-                {
-                    let offset = SubstateOffset::Component(ComponentOffset::Info);
-                    node_pointer
-                        .acquire_lock(offset.clone(), LockFlags::read_only(), track)
-                        .map_err(RuntimeError::KernelError)?;
-                    let substate_ref = node_pointer.borrow_substate(&offset, call_frames, track)?;
-                    let info = substate_ref.component_info();
-                    let auth = info.method_authorization(&state, &abi.structure, ident);
-                    node_pointer
-                        .release_lock(offset, false, track)
-                        .map_err(RuntimeError::KernelError)?;
-                    auth
-                }
-            }
-            ReceiverMethodIdent {
-                receiver: Receiver::Ref(RENodeId::Vault(..)),
-                method_ident: MethodIdent::Native(NativeMethod::Vault(ref vault_fn)),
-            } => {
-                let resource_address = {
-                    let offset = SubstateOffset::Vault(VaultOffset::Vault);
-                    node_pointer
-                        .acquire_lock(offset.clone(), LockFlags::empty(), track)
-                        .map_err(RuntimeError::KernelError)?;
-                    let substate_ref = node_pointer.borrow_substate(&offset, call_frames, track)?;
-                    let resource_address = substate_ref.vault().resource_address();
-                    node_pointer
-                        .release_lock(offset, false, track)
-                        .map_err(RuntimeError::KernelError)?;
-                    resource_address
-                };
-                let node_id = RENodeId::ResourceManager(resource_address);
-                let resource_pointer = RENodePointer::Store(node_id);
-                let offset =
-                    SubstateOffset::ResourceManager(ResourceManagerOffset::ResourceManager);
-                resource_pointer
-                    .acquire_lock(offset.clone(), LockFlags::read_only(), track)
-                    .map_err(RuntimeError::KernelError)?;
-
-                let substate_ref = resource_pointer.borrow_substate(&offset, call_frames, track)?;
-                let resource_manager = substate_ref.resource_manager();
-                let auth = vec![resource_manager.get_vault_auth(*vault_fn).clone()];
-
-                resource_pointer
-                    .release_lock(offset, false, track)
-                    .map_err(RuntimeError::KernelError)?;
-
-                auth
-            }
-            _ => vec![],
->>>>>>> 1f0805f1
         };
 
         Self::check_auth(auth, call_frames).map_err(InvokeError::Error)
