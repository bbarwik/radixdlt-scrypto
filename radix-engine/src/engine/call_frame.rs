use colored::*;
use sbor::path::SborPath;
use sbor::rust::borrow::ToOwned;
use sbor::rust::boxed::Box;
use sbor::rust::cell::{RefCell, RefMut};
use sbor::rust::collections::*;
use sbor::rust::format;
use sbor::rust::marker::*;
use sbor::rust::ops::Deref;
use sbor::rust::string::String;
use sbor::rust::string::ToString;
use sbor::rust::vec;
use sbor::rust::vec::Vec;
use sbor::*;
use scrypto::abi::BlueprintAbi;
use scrypto::core::{SNodeRef, ScryptoActor};
use scrypto::engine::types::*;
use scrypto::resource::AuthZoneClearInput;
use scrypto::values::*;
use transaction::validation::*;

use crate::engine::LoadedSNodeState::{Borrowed, Consumed, Static};
use crate::engine::*;
use crate::fee::*;
use crate::ledger::*;
use crate::model::*;
use crate::wasm::*;

/// A call frame is the basic unit that forms a transaction call stack, which keeps track of the
/// owned objects by this function.
pub struct CallFrame<
    'p, // Parent frame lifetime
    's, // Substate store lifetime
    't, // Track lifetime
    'w, // WASM engine lifetime
    S,  // Substore store type
    W,  // WASM engine type
    I,  // WASM instance type
> where
    S: ReadableSubstateStore,
    W: WasmEngine<I>,
    I: WasmInstance,
{
    /// The transaction hash
    transaction_hash: Hash,
    /// The call depth
    depth: usize,
    /// Whether to show trace messages
    trace: bool,

    /// State track
    track: &'t mut Track<'s, S>,
    /// Wasm engine
    wasm_engine: &'w mut W,
    /// Wasm Instrumenter
    wasm_instrumenter: &'w mut WasmInstrumenter,

    /// Owned Values
    buckets: HashMap<BucketId, RefCell<Bucket>>,
    proofs: HashMap<ProofId, RefCell<Proof>>,
    owned_values: HashMap<StoredValueId, StoredValue>,

    /// Referenced values
    worktop: Option<RefCell<Worktop>>,
    auth_zone: Option<RefCell<AuthZone>>,
    component_state: Option<&'p mut ComponentState>,
    refed_values: HashMap<StoredValueId, ValueRefType>,

    /// Caller's auth zone
    caller_auth_zone: Option<&'p RefCell<AuthZone>>,

    /// There is a single cost unit counter and a single fee table per transaction execution.
    /// When a call ocurrs, they're passed from the parent to the child, and returned
    /// after the invocation.
    cost_unit_counter: Option<CostUnitCounter>,
    fee_table: Option<FeeTable>,

    phantom: PhantomData<I>,
}

#[derive(Debug, Clone, PartialEq, Eq)]
pub enum ValueType {
    Owned,
    Ref(ValueRefType),
}

#[derive(Debug, Clone, PartialEq, Eq)]
pub enum ValueRefType {
    Uncommitted {
        root: KeyValueStoreId,
        ancestors: Vec<KeyValueStoreId>,
    },
    Committed {
        component_address: ComponentAddress,
    },
}

fn stored_value_update(
    old: &ScryptoValue,
    new: &ScryptoValue,
) -> Result<HashSet<StoredValueId>, RuntimeError> {
    let old_ids = old.stored_value_ids();
    let new_ids = new.stored_value_ids();
    for old_id in &old_ids {
        if !new_ids.contains(old_id) {
            return Err(RuntimeError::StoredValueRemoved(old_id.clone()));
        }
    }

    let mut new_value_ids = HashSet::new();
    for new_id in new_ids {
        if !old_ids.contains(&new_id) {
            new_value_ids.insert(new_id);
        }
    }
    Ok(new_value_ids)
}

fn verify_stored_value(value: &ScryptoValue) -> Result<(), RuntimeError> {
    if !value.bucket_ids.is_empty() {
        return Err(RuntimeError::BucketNotAllowed);
    }
    if !value.proof_ids.is_empty() {
        return Err(RuntimeError::ProofNotAllowed);
    }
    Ok(())
}

fn verify_stored_key(value: &ScryptoValue) -> Result<(), RuntimeError> {
    if !value.bucket_ids.is_empty() {
        return Err(RuntimeError::BucketNotAllowed);
    }
    if !value.proof_ids.is_empty() {
        return Err(RuntimeError::ProofNotAllowed);
    }
    if !value.vault_ids.is_empty() {
        return Err(RuntimeError::VaultNotAllowed);
    }
    if !value.kv_store_ids.is_empty() {
        return Err(RuntimeError::KeyValueStoreNotAllowed);
    }
    Ok(())
}

pub enum ConsumedSNodeState {
    Bucket(Bucket),
    Proof(Proof),
}

pub enum BorrowedSNodeState<'a> {
    AuthZone(RefMut<'a, AuthZone>),
    Worktop(RefMut<'a, Worktop>),
    Scrypto(
        ScryptoActorInfo,
        BlueprintAbi,
        ValidatedPackage,
        String,
        Option<ComponentState>,
    ),
    Resource(ResourceAddress, ResourceManager),
    Bucket(BucketId, RefMut<'a, Bucket>),
    Proof(ProofId, RefMut<'a, Proof>),
    Vault(VaultId, Vault, ValueType),
}

pub enum StaticSNodeState {
    Package,
    Resource,
    System,
    TransactionProcessor,
}

pub enum LoadedSNodeState<'a> {
    Static(StaticSNodeState),
    Consumed(Option<ConsumedSNodeState>),
    Borrowed(BorrowedSNodeState<'a>),
}

pub enum SNodeState<'a> {
    Root,
    SystemStatic,
    TransactionProcessorStatic,
    PackageStatic,
    AuthZoneRef(&'a mut AuthZone),
    WorktopRef(&'a mut Worktop),
    // TODO: use reference to the package
    Scrypto(
        ScryptoActorInfo,
        BlueprintAbi,
        ValidatedPackage,
        String,
        Option<&'a mut ComponentState>,
    ),
    ResourceStatic,
    ResourceRef(ResourceAddress, &'a mut ResourceManager),
    BucketRef(BucketId, &'a mut Bucket),
    Bucket(Bucket),
    ProofRef(ProofId, &'a mut Proof),
    Proof(Proof),
    VaultRef(VaultId, &'a mut Vault),
}

#[derive(Debug)]
pub struct ComponentState {
    pub component_address: ComponentAddress,
    pub component: Component,
    pub initial_value: ScryptoValue,
}

#[derive(Debug, Copy, Clone, PartialEq, Eq)]
pub enum MoveMethod {
    AsReturn,
    AsArgument,
}

impl<'a> LoadedSNodeState<'a> {
    fn to_snode_state(&mut self) -> SNodeState {
        match self {
            Static(static_state) => match static_state {
                StaticSNodeState::Package => SNodeState::PackageStatic,
                StaticSNodeState::Resource => SNodeState::ResourceStatic,
                StaticSNodeState::System => SNodeState::SystemStatic,
                StaticSNodeState::TransactionProcessor => SNodeState::TransactionProcessorStatic,
            },
            Consumed(ref mut to_consume) => match to_consume.take().unwrap() {
                ConsumedSNodeState::Proof(proof) => SNodeState::Proof(proof),
                ConsumedSNodeState::Bucket(bucket) => SNodeState::Bucket(bucket),
            },
            Borrowed(ref mut borrowed) => match borrowed {
                BorrowedSNodeState::AuthZone(s) => SNodeState::AuthZoneRef(s),
                BorrowedSNodeState::Worktop(s) => SNodeState::WorktopRef(s),
                BorrowedSNodeState::Scrypto(
                    info,
                    blueprint_abi,
                    package,
                    export_name,
                    component_state,
                ) => SNodeState::Scrypto(
                    info.clone(),
                    blueprint_abi.clone(),
                    package.clone(),
                    export_name.clone(),
                    component_state.as_mut(),
                ),
                BorrowedSNodeState::Resource(addr, s) => SNodeState::ResourceRef(*addr, s),
                BorrowedSNodeState::Bucket(id, s) => SNodeState::BucketRef(*id, s),
                BorrowedSNodeState::Proof(id, s) => SNodeState::ProofRef(*id, s),
                BorrowedSNodeState::Vault(id, vault, ..) => SNodeState::VaultRef(*id, vault),
            },
        }
    }

    fn cleanup<S: ReadableSubstateStore>(
        self,
        track: &mut Track<S>,
        owned_values: &mut HashMap<StoredValueId, StoredValue>,
    ) {
        if let Borrowed(borrowed) = self {
            match borrowed {
                BorrowedSNodeState::AuthZone(_auth_zone) => {}
                BorrowedSNodeState::Worktop(_worktop) => {}
                BorrowedSNodeState::Scrypto(actor, _, _, _, component_state) => {
                    if let Some(component_address) = actor.component_address() {
                        track.return_borrowed_global_mut_value(
                            component_address,
                            component_state.unwrap().component, // TODO: how about the refs?
                        );
                    }
                }
                BorrowedSNodeState::Resource(resource_address, resource_manager) => {
                    track.return_borrowed_global_mut_value(resource_address, resource_manager);
                }
                BorrowedSNodeState::Bucket(_bucket_id, _bucket) => {}
                BorrowedSNodeState::Proof(_proof_id, _proof) => {}
                BorrowedSNodeState::Vault(vault_id, vault, value_type) => match value_type {
                    ValueType::Owned => {
                        owned_values.insert(
                            StoredValueId::VaultId(vault_id.clone()),
                            StoredValue::Vault(vault_id, vault),
                        );
                    }
                    ValueType::Ref(ValueRefType::Uncommitted { root, ancestors }) => {
                        let store = owned_values
                            .get_mut(&StoredValueId::KeyValueStoreId(root))
                            .map(|v| match v {
                                StoredValue::KeyValueStore(_, store) => store,
                                _ => panic!("Expected KV store"),
                            })
                            .unwrap();
                        store.put_child_vault(&ancestors, vault_id, vault);
                    }
                    ValueType::Ref(ValueRefType::Committed { component_address }) => {
                        track
                            .return_borrowed_global_mut_value((component_address, vault_id), vault);
                    }
                },
            }
        }
    }
}

impl<'p, 's, 't, 'w, S, W, I> CallFrame<'p, 's, 't, 'w, S, W, I>
where
    S: ReadableSubstateStore,
    W: WasmEngine<I>,
    I: WasmInstance,
{
    pub fn new_root(
        verbose: bool,
        transaction_hash: Hash,
        signer_public_keys: Vec<EcdsaPublicKey>,
        track: &'t mut Track<'s, S>,
        wasm_engine: &'w mut W,
        wasm_instrumenter: &'w mut WasmInstrumenter,
        cost_unit_counter: CostUnitCounter,
        fee_table: FeeTable,
    ) -> Self {
        let signer_non_fungible_ids: BTreeSet<NonFungibleId> = signer_public_keys
            .clone()
            .into_iter()
            .map(|public_key| NonFungibleId::from_bytes(public_key.to_vec()))
            .collect();

        let mut initial_auth_zone_proofs = Vec::new();
        if !signer_non_fungible_ids.is_empty() {
            // Proofs can't be zero amount
            let mut ecdsa_bucket = Bucket::new(ResourceContainer::new_non_fungible(
                ECDSA_TOKEN,
                signer_non_fungible_ids,
            ));
            let ecdsa_proof = ecdsa_bucket.create_proof(ECDSA_TOKEN_BUCKET_ID).unwrap();
            initial_auth_zone_proofs.push(ecdsa_proof);
        }

        Self::new(
            transaction_hash,
            0,
            verbose,
            track,
            wasm_engine,
<<<<<<< HEAD
            wasm_instrumenter,
            Some(AuthZone::new_with_proofs(initial_auth_zone_proofs)),
            Some(Worktop::new()),
=======
            Some(RefCell::new(AuthZone::new_with_proofs(
                initial_auth_zone_proofs,
            ))),
            Some(RefCell::new(Worktop::new())),
>>>>>>> 50a7c04e
            HashMap::new(),
            HashMap::new(),
            None,
            cost_unit_counter,
            fee_table,
        )
    }

    pub fn new(
        transaction_hash: Hash,
        depth: usize,
        trace: bool,
        track: &'t mut Track<'s, S>,
        wasm_engine: &'w mut W,
<<<<<<< HEAD
        wasm_instrumenter: &'w mut WasmInstrumenter,
        auth_zone: Option<AuthZone>,
        worktop: Option<Worktop>,
=======
        auth_zone: Option<RefCell<AuthZone>>,
        worktop: Option<RefCell<Worktop>>,
>>>>>>> 50a7c04e
        buckets: HashMap<BucketId, Bucket>,
        proofs: HashMap<ProofId, Proof>,
        caller_auth_zone: Option<&'p RefCell<AuthZone>>,
        cost_unit_counter: CostUnitCounter,
        fee_table: FeeTable,
    ) -> Self {
        let mut celled_buckets = HashMap::new();
        for (id, b) in buckets {
            celled_buckets.insert(id, RefCell::new(b));
        }

        let mut celled_proofs = HashMap::new();
        for (id, proof) in proofs {
            celled_proofs.insert(id, RefCell::new(proof));
        }

        Self {
            transaction_hash,
            depth,
            trace,
            track,
            wasm_engine,
<<<<<<< HEAD
            wasm_instrumenter,
            buckets,
            proofs,
=======
            buckets: celled_buckets,
            proofs: celled_proofs,
>>>>>>> 50a7c04e
            owned_values: HashMap::new(),
            refed_values: HashMap::new(),
            worktop,
            auth_zone,
            caller_auth_zone,
            component_state: None,
            cost_unit_counter: Some(cost_unit_counter),
            fee_table: Some(fee_table),
            phantom: PhantomData,
        }
    }

    /// Checks resource leak.
    fn check_resource(&mut self) -> Result<(), RuntimeError> {
        let mut success = true;
        let mut resource = ResourceFailure::Unknown;

        for (bucket_id, ref_bucket) in &self.buckets {
            self.sys_log(
                Level::Warn,
                format!("Dangling bucket: {}, {:?}", bucket_id, ref_bucket),
            );
            resource = ResourceFailure::Resource(ref_bucket.borrow().resource_address());
            success = false;
        }

        let values: HashMap<StoredValueId, StoredValue> = self.owned_values.drain().collect();
        for (_, value) in values {
            self.sys_log(Level::Warn, format!("Dangling value: {:?}", value));
            resource = match value {
                StoredValue::Vault(_, vault) => ResourceFailure::Resource(vault.resource_address()),
                StoredValue::KeyValueStore(..) => ResourceFailure::UnclaimedKeyValueStore,
            };
            success = false;
        }

        if let Some(ref_worktop) = &self.worktop {
            let worktop = ref_worktop.borrow();
            if !worktop.is_empty() {
                self.sys_log(Level::Warn, "Resource worktop is not empty".to_string());
                resource = ResourceFailure::Resources(worktop.resource_addresses());
                success = false;
            }
        }

        if success {
            Ok(())
        } else {
            Err(RuntimeError::ResourceCheckFailure(resource))
        }
    }

    fn process_call_data(validated: &ScryptoValue) -> Result<(), RuntimeError> {
        if !validated.kv_store_ids.is_empty() {
            return Err(RuntimeError::KeyValueStoreNotAllowed);
        }
        if !validated.vault_ids.is_empty() {
            return Err(RuntimeError::VaultNotAllowed);
        }
        Ok(())
    }

    fn process_return_data(
        &mut self,
        from: Option<SNodeRef>,
        validated: &ScryptoValue,
    ) -> Result<(), RuntimeError> {
        if !validated.kv_store_ids.is_empty() {
            return Err(RuntimeError::KeyValueStoreNotAllowed);
        }

        // Allow vaults to be returned from ResourceStatic
        // TODO: Should we allow vaults to be returned by any component?
        if !matches!(from, Some(SNodeRef::ResourceRef(_))) {
            if !validated.vault_ids.is_empty() {
                return Err(RuntimeError::VaultNotAllowed);
            }
        }

        Ok(())
    }

    /// Sends buckets to another component/blueprint, either as argument or return
    fn send_buckets(
        from: &mut HashMap<BucketId, RefCell<Bucket>>,
        bucket_ids: &HashMap<BucketId, SborPath>,
    ) -> Result<HashMap<BucketId, Bucket>, RuntimeError> {
        let mut buckets = HashMap::new();
        for (bucket_id, _) in bucket_ids {
            let bucket = from
                .remove(bucket_id)
                .ok_or(RuntimeError::BucketNotFound(*bucket_id))?
                .into_inner();
            if bucket.is_locked() {
                return Err(RuntimeError::CantMoveLockedBucket);
            }
            buckets.insert(*bucket_id, bucket);
        }
        Ok(buckets)
    }

    /// Sends proofs to another component/blueprint, either as argument or return
    fn send_vaults(
        &mut self,
        vault_ids: &HashSet<VaultId>,
    ) -> Result<HashMap<VaultId, Vault>, RuntimeError> {
        let mut vault_ids_to_take = HashSet::new();
        for vault_id in vault_ids {
            vault_ids_to_take.insert(StoredValueId::VaultId(*vault_id));
        }
        let vaults_to_take = self.take_set(&vault_ids_to_take)?;

        let mut vaults = HashMap::new();
        for vault_to_take in vaults_to_take {
            match vault_to_take {
                StoredValue::Vault(vault_id, vault) => {
                    vaults.insert(vault_id, vault);
                }
                _ => panic!("Expected vault but was {:?}", vault_to_take),
            }
        }

        Ok(vaults)
    }

    /// Sends proofs to another component/blueprint, either as argument or return
    fn send_proofs(
        from: &mut HashMap<ProofId, RefCell<Proof>>,
        proof_ids: &HashMap<ProofId, SborPath>,
        method: MoveMethod,
    ) -> Result<HashMap<ProofId, Proof>, RuntimeError> {
        let mut proofs = HashMap::new();
        for (proof_id, _) in proof_ids {
            let mut proof = from
                .remove(proof_id)
                .ok_or(RuntimeError::ProofNotFound(*proof_id))?
                .into_inner();
            if proof.is_restricted() {
                return Err(RuntimeError::CantMoveRestrictedProof(*proof_id));
            }
            if matches!(method, MoveMethod::AsArgument) {
                proof.change_to_restricted();
            }
            proofs.insert(*proof_id, proof);
        }
        Ok(proofs)
    }

    pub fn run(
        &mut self,
        snode_ref: Option<SNodeRef>, // TODO: Remove, abstractions between invoke_snode() and run() are a bit messy right now
        snode: SNodeState<'p>,
        fn_ident: &str,
        input: ScryptoValue,
    ) -> Result<
        (
            ScryptoValue,
            HashMap<BucketId, Bucket>,
            HashMap<ProofId, Proof>,
            HashMap<VaultId, Vault>,
        ),
        RuntimeError,
    > {
        let output = match snode {
            SNodeState::Root => {
                panic!("Root is not runnable")
            }
            SNodeState::SystemStatic => {
                System::static_main(fn_ident, input, self).map_err(RuntimeError::SystemError)
            }
            SNodeState::TransactionProcessorStatic => {
                TransactionProcessor::static_main(fn_ident, input, self).map_err(|e| match e {
                    TransactionProcessorError::InvalidRequestData(_) => panic!("Illegal state"),
                    TransactionProcessorError::InvalidMethod => panic!("Illegal state"),
                    TransactionProcessorError::RuntimeError(e) => e,
                })
            }
            SNodeState::PackageStatic => ValidatedPackage::static_main(fn_ident, input, self)
                .map_err(RuntimeError::PackageError),
            SNodeState::AuthZoneRef(auth_zone) => auth_zone
                .main(fn_ident, input, self)
                .map_err(RuntimeError::AuthZoneError),
            SNodeState::WorktopRef(worktop) => worktop
                .main(fn_ident, input, self)
                .map_err(RuntimeError::WorktopError),
            SNodeState::Scrypto(actor, blueprint_abi, package, export_name, component_state) => {
                self.component_state = component_state;
                let rtn = package.invoke(actor, &blueprint_abi, export_name, fn_ident, input, self);
                match rtn {
                    Ok(output) => {
                        let fn_abi = blueprint_abi.get_fn_abi(fn_ident).unwrap();
                        if !fn_abi.output.matches(&output.dom) {
                            Err(RuntimeError::InvalidFnOutput {
                                fn_ident: fn_ident.to_string(),
                                output: output.dom,
                            })
                        } else {
                            Ok(output)
                        }
                    }
                    Err(e) => Err(e),
                }
            }
            SNodeState::ResourceStatic => ResourceManager::static_main(fn_ident, input, self)
                .map_err(RuntimeError::ResourceManagerError),
            SNodeState::ResourceRef(resource_address, resource_manager) => {
                let return_value = resource_manager
                    .main(resource_address, fn_ident, input, self)
                    .map_err(RuntimeError::ResourceManagerError)?;

                Ok(return_value)
            }
            SNodeState::BucketRef(bucket_id, bucket) => bucket
                .main(bucket_id, fn_ident, input, self)
                .map_err(RuntimeError::BucketError),
            SNodeState::Bucket(bucket) => bucket
                .consuming_main(fn_ident, input, self)
                .map_err(RuntimeError::BucketError),
            SNodeState::ProofRef(_, proof) => proof
                .main(fn_ident, input, self)
                .map_err(RuntimeError::ProofError),
            SNodeState::Proof(proof) => proof
                .main_consume(fn_ident, input)
                .map_err(RuntimeError::ProofError),
            SNodeState::VaultRef(vault_id, vault) => vault
                .main(vault_id, fn_ident, input, self)
                .map_err(RuntimeError::VaultError),
        }?;

        self.process_return_data(snode_ref, &output)?;

        // figure out what buckets and resources to return
        let moving_buckets = Self::send_buckets(&mut self.buckets, &output.bucket_ids)?;
        let moving_proofs =
            Self::send_proofs(&mut self.proofs, &output.proof_ids, MoveMethod::AsReturn)?;
        let moving_vaults = self.send_vaults(&output.vault_ids)?;

        // drop proofs and check resource leak
        for (_, proof) in self.proofs.drain() {
            proof.into_inner().drop();
        }

        if self.auth_zone.is_some() {
            self.invoke_snode(
                SNodeRef::AuthZoneRef,
                "clear".to_string(),
                ScryptoValue::from_typed(&AuthZoneClearInput {}),
            )?;
        }

        self.check_resource()?;

        Ok((output, moving_buckets, moving_proofs, moving_vaults))
    }

    fn cost_unit_counter_helper(counter: &mut Option<CostUnitCounter>) -> &mut CostUnitCounter {
        counter
            .as_mut()
            .expect("Frame doens't own a cost unit counter")
    }

    pub fn cost_unit_counter(&mut self) -> &mut CostUnitCounter {
        // Use helper method to support paritial borrow of self
        // See https://users.rust-lang.org/t/how-to-partially-borrow-from-struct/32221
        Self::cost_unit_counter_helper(&mut self.cost_unit_counter)
    }

    fn fee_table_helper(fee_table: &Option<FeeTable>) -> &FeeTable {
        fee_table.as_ref().expect("Frame doens't own a fee table")
    }

    pub fn fee_table(&self) -> &FeeTable {
        // Use helper method to support paritial borrow of self
        // See https://users.rust-lang.org/t/how-to-partially-borrow-from-struct/32221
        Self::fee_table_helper(&self.fee_table)
    }

    fn take_values(
        &mut self,
        value_ids: &HashSet<StoredValueId>,
    ) -> Result<Vec<StoredValue>, RuntimeError> {
        let values = self.take_set(value_ids)?;
        for value in &values {
            if let StoredValue::KeyValueStore(_, store) = value {
                for id in store.all_descendants() {
                    self.refed_values.remove(&id);
                }
            }
        }
        Ok(values)
    }

    fn read_kv_store_entry_internal(
        &mut self,
        kv_store_id: KeyValueStoreId,
        key: &ScryptoValue,
    ) -> Result<(Option<ScryptoValue>, ValueType), RuntimeError> {
        verify_stored_key(key)?;

        let (maybe_value, value_type) = if self
            .owned_values
            .contains_key(&StoredValueId::KeyValueStoreId(kv_store_id.clone()))
        {
            let store = Self::get_owned_kv_store_mut(&mut self.owned_values, &kv_store_id).unwrap();
            let value = store.store.get(&key.raw).cloned();
            (value, ValueType::Owned)
        } else {
            let maybe_value_ref = self
                .refed_values
                .get(&StoredValueId::KeyValueStoreId(kv_store_id.clone()))
                .cloned();
            let value_ref =
                maybe_value_ref.ok_or(RuntimeError::KeyValueStoreNotFound(kv_store_id.clone()))?;
            let value = match &value_ref {
                ValueRefType::Uncommitted { root, ancestors } => {
                    let root_store =
                        Self::get_owned_kv_store_mut(&mut self.owned_values, root).unwrap();
                    let store = root_store.get_child_kv_store(ancestors, &kv_store_id);
                    store.store.get(&key.raw).cloned()
                }
                ValueRefType::Committed { component_address } => {
                    let substate_value = self.track.read_key_value(
                        Address::KeyValueStore(*component_address, kv_store_id),
                        key.raw.to_vec(),
                    );
                    match substate_value {
                        SubstateValue::KeyValueStoreEntry(v) => v,
                        _ => panic!("Substate value is not a KeyValueStore entry"),
                    }
                    .map(|v| ScryptoValue::from_slice(&v).expect("Expected to decode."))
                }
            };
            (value, ValueType::Ref(value_ref))
        };

        Ok((maybe_value, value_type))
    }

    pub fn take_set(
        &mut self,
        other: &HashSet<StoredValueId>,
    ) -> Result<Vec<StoredValue>, RuntimeError> {
        let mut taken_values = Vec::new();

        for id in other {
            let value = self
                .owned_values
                .remove(id)
                .ok_or(RuntimeError::ValueNotFound(*id))?;
            taken_values.push(value);
        }

        Ok(taken_values)
    }

    pub fn get_owned_kv_store_mut<'a>(
        owned_values: &'a mut HashMap<StoredValueId, StoredValue>,
        kv_store_id: &KeyValueStoreId,
    ) -> Option<&'a mut PreCommittedKeyValueStore> {
        owned_values
            .get_mut(&StoredValueId::KeyValueStoreId(*kv_store_id))
            .map(|v| match v {
                StoredValue::KeyValueStore(_, store) => store,
                _ => panic!("Expected KV store"),
            })
    }
}

impl<'p, 's, 't, 'w, S, W, I> SystemApi<W, I> for CallFrame<'p, 's, 't, 'w, S, W, I>
where
    S: ReadableSubstateStore,
    W: WasmEngine<I>,
    I: WasmInstance,
{
    fn wasm_engine(&mut self) -> &mut W {
        self.wasm_engine
    }

    fn wasm_instrumenter(&mut self) -> &mut WasmInstrumenter {
        self.wasm_instrumenter
    }

    fn invoke_snode(
        &mut self,
        snode_ref: SNodeRef,
        fn_ident: String,
        input: ScryptoValue,
    ) -> Result<ScryptoValue, RuntimeError> {
        let remaining_cost_units = self.cost_unit_counter().remaining();
        self.sys_log(
            Level::Debug,
            format!(
                "Invoking: {:?} {:?}, remainging cost units: {}",
                snode_ref, &fn_ident, remaining_cost_units
            ),
        );

        Self::process_call_data(&input)?;

        // Figure out what buckets and proofs to move from this process
        let mut moving_buckets = HashMap::new();
        let mut moving_proofs = HashMap::new();
        moving_buckets.extend(Self::send_buckets(&mut self.buckets, &input.bucket_ids)?);
        moving_proofs.extend(Self::send_proofs(
            &mut self.proofs,
            &input.proof_ids,
            MoveMethod::AsArgument,
        )?);
        for bucket in &moving_buckets {
            self.sys_log(Level::Debug, format!("Sending bucket: {:?}", bucket));
        }
        for proof in &moving_proofs {
            self.sys_log(Level::Debug, format!("Sending proof: {:?}", proof));
        }

        // Authorization and state load
        let (mut loaded_snode, method_auths) = match &snode_ref {
            SNodeRef::TransactionProcessor => {
                // FIXME: only TransactionExecutor can invoke this function
                Ok((Static(StaticSNodeState::TransactionProcessor), vec![]))
            }
            SNodeRef::PackageStatic => Ok((Static(StaticSNodeState::Package), vec![])),
            SNodeRef::SystemStatic => Ok((Static(StaticSNodeState::System), vec![])),
            SNodeRef::AuthZoneRef => {
                if let Some(auth_zone) = &self.auth_zone {
                    let borrowed = auth_zone.borrow_mut();
                    Ok((Borrowed(BorrowedSNodeState::AuthZone(borrowed)), vec![]))
                } else {
                    Err(RuntimeError::AuthZoneDoesNotExist)
                }
            }
            SNodeRef::WorktopRef => {
                if let Some(worktop_ref) = &self.worktop {
                    let worktop = worktop_ref.borrow_mut();
                    Ok((Borrowed(BorrowedSNodeState::Worktop(worktop)), vec![]))
                } else {
                    Err(RuntimeError::WorktopDoesNotExist)
                }
            }
            SNodeRef::Scrypto(actor) => {
                match actor {
                    ScryptoActor::Blueprint(package_address, blueprint_name) => {
                        let substate_value = self
                            .track
                            .read_value(package_address.clone())
                            .ok_or(RuntimeError::PackageNotFound(*package_address))?;
                        let package = match substate_value {
                            SubstateValue::Package(package) => package,
                            _ => panic!("Value is not a package"),
                        };
                        let abi = package.blueprint_abi(blueprint_name).ok_or(
                            RuntimeError::BlueprintNotFound(
                                package_address.clone(),
                                blueprint_name.clone(),
                            ),
                        )?;
                        let fn_abi = abi
                            .get_fn_abi(&fn_ident)
                            .ok_or(RuntimeError::MethodDoesNotExist(fn_ident.clone()))?;
                        if !fn_abi.input.matches(&input.dom) {
                            return Err(RuntimeError::InvalidFnInput {
                                fn_ident,
                                input: input.dom,
                            });
                        }
                        let export_name = format!("{}_main", blueprint_name);

                        Ok((
                            Borrowed(BorrowedSNodeState::Scrypto(
                                ScryptoActorInfo::blueprint(
                                    package_address.clone(),
                                    blueprint_name.clone(),
                                ),
                                abi.clone(),
                                package.clone(),
                                export_name.clone(),
                                None,
                            )),
                            vec![],
                        ))
                    }
                    ScryptoActor::Component(component_address) => {
                        let component_address = *component_address;

                        let component: Component = self
                            .track
                            .borrow_global_mut_value(component_address)
                            .map_err(|e| match e {
                                TrackError::NotFound => {
                                    RuntimeError::ComponentNotFound(component_address)
                                }
                                TrackError::Reentrancy => {
                                    RuntimeError::ComponentReentrancy(component_address)
                                }
                            })?
                            .into();
                        let package_address = component.package_address();
                        let blueprint_name = component.blueprint_name().to_string();
                        let export_name = format!("{}_main", blueprint_name);

                        let substate_value = self
                            .track
                            .read_value(package_address)
                            .ok_or(RuntimeError::PackageNotFound(package_address))?;
                        let package = match substate_value {
                            SubstateValue::Package(package) => package,
                            _ => panic!("Value is not a package"),
                        };

                        let abi = package
                            .blueprint_abi(&blueprint_name)
                            .expect("Blueprint not found for existing component");
                        let fn_abi = abi
                            .get_fn_abi(&fn_ident)
                            .ok_or(RuntimeError::MethodDoesNotExist(fn_ident.clone()))?;
                        if !fn_abi.input.matches(&input.dom) {
                            return Err(RuntimeError::InvalidFnInput {
                                fn_ident,
                                input: input.dom,
                            });
                        }
                        let (_, method_auths) =
                            component.method_authorization(&abi.structure, &fn_ident);

                        // set up component state
                        let initial_value = ScryptoValue::from_slice(component.state()).unwrap();

                        Ok((
                            Borrowed(BorrowedSNodeState::Scrypto(
                                ScryptoActorInfo::component(
                                    package_address,
                                    blueprint_name,
                                    component_address,
                                ),
                                abi.clone(),
                                package.clone(),
                                export_name,
                                Some(ComponentState {
                                    component_address,
                                    component,
                                    initial_value,
                                }),
                            )),
                            method_auths,
                        ))
                    }
                }
            }
            SNodeRef::ResourceStatic => Ok((Static(StaticSNodeState::Resource), vec![])),
            SNodeRef::ResourceRef(resource_address) => {
                let resource_manager: ResourceManager = self
                    .track
                    .borrow_global_mut_value(resource_address.clone())
                    .map_err(|e| match e {
                        TrackError::NotFound => {
                            RuntimeError::ResourceManagerNotFound(resource_address.clone())
                        }
                        TrackError::Reentrancy => panic!("Reentrancy occurred in resource manager"),
                    })?
                    .into();

                let method_auth = resource_manager.get_auth(&fn_ident, &input).clone();
                Ok((
                    Borrowed(BorrowedSNodeState::Resource(
                        resource_address.clone(),
                        resource_manager,
                    )),
                    vec![method_auth],
                ))
            }
            SNodeRef::Bucket(bucket_id) => {
                let bucket = self
                    .buckets
                    .remove(&bucket_id)
                    .ok_or(RuntimeError::BucketNotFound(bucket_id.clone()))?
                    .into_inner();
                let resource_address = bucket.resource_address();
                let substate_value = self.track.read_value(resource_address.clone()).unwrap();
                let resource_manager = match substate_value {
                    SubstateValue::Resource(resource_manager) => resource_manager,
                    _ => panic!("Value is not a resource manager"),
                };
                let method_auth = resource_manager.get_consuming_bucket_auth(&fn_ident);
                Ok((
                    Consumed(Some(ConsumedSNodeState::Bucket(bucket))),
                    vec![method_auth.clone()],
                ))
            }
            SNodeRef::BucketRef(bucket_id) => {
                let bucket_cell = self
                    .buckets
                    .get(&bucket_id)
                    .ok_or(RuntimeError::BucketNotFound(bucket_id.clone()))?;
                let bucket = bucket_cell.borrow_mut();
                Ok((
                    Borrowed(BorrowedSNodeState::Bucket(bucket_id.clone(), bucket)),
                    vec![],
                ))
            }
            SNodeRef::ProofRef(proof_id) => {
                let proof_cell = self
                    .proofs
                    .get(&proof_id)
                    .ok_or(RuntimeError::ProofNotFound(proof_id.clone()))?;
                let proof = proof_cell.borrow_mut();
                Ok((
                    Borrowed(BorrowedSNodeState::Proof(proof_id.clone(), proof)),
                    vec![],
                ))
            }
            SNodeRef::Proof(proof_id) => {
                let proof = self
                    .proofs
                    .remove(&proof_id)
                    .ok_or(RuntimeError::ProofNotFound(proof_id.clone()))?
                    .into_inner();
                Ok((Consumed(Some(ConsumedSNodeState::Proof(proof))), vec![]))
            }
            SNodeRef::VaultRef(vault_id) => {
                let (value_type, vault) = {
                    if let Some(value) =
                        self.owned_values.remove(&StoredValueId::VaultId(*vault_id))
                    {
                        match value {
                            StoredValue::Vault(_, vault) => (ValueType::Owned, vault),
                            _ => panic!("Expected vault"),
                        }
                    } else {
                        let value_id = StoredValueId::VaultId(*vault_id);
                        let maybe_value_ref = self.refed_values.get(&value_id).cloned();
                        let value_ref =
                            maybe_value_ref.ok_or(RuntimeError::ValueNotFound(value_id.clone()))?;
                        let vault = match &value_ref {
                            ValueRefType::Uncommitted { root, ancestors } => {
                                let root_store =
                                    Self::get_owned_kv_store_mut(&mut self.owned_values, root)
                                        .unwrap();
                                root_store.take_child_vault(ancestors, vault_id)
                            }
                            ValueRefType::Committed { component_address } => self
                                .track
                                .borrow_global_mut_value((*component_address, *vault_id))
                                .map_err(|e| match e {
                                    TrackError::NotFound => panic!("Expected to find vault"),
                                    TrackError::Reentrancy => {
                                        panic!("Vault logic is causing reentrancy")
                                    }
                                })?
                                .into(),
                        };
                        (ValueType::Ref(value_ref), vault)
                    }
                };

                let resource_address = vault.resource_address();
                let substate_value = self.track.read_value(resource_address.clone()).unwrap();
                let resource_manager = match substate_value {
                    SubstateValue::Resource(resource_manager) => resource_manager,
                    _ => panic!("Value is not a resource manager"),
                };

                let method_auth = resource_manager.get_vault_auth(&fn_ident);
                Ok((
                    Borrowed(BorrowedSNodeState::Vault(
                        vault_id.clone(),
                        vault,
                        value_type,
                    )),
                    vec![method_auth.clone()],
                ))
            }
        }?;

        // Authorization check
        if !method_auths.is_empty() {
            let mut auth_zones = Vec::new();
            if let Some(self_auth_zone) = &self.auth_zone {
                auth_zones.push(self_auth_zone.borrow());
            }

            match &loaded_snode {
                // Resource auth check includes caller
                Borrowed(BorrowedSNodeState::Resource(_, _))
                | Borrowed(BorrowedSNodeState::Vault(_, _, _))
                | Borrowed(BorrowedSNodeState::Bucket(..))
                | Borrowed(BorrowedSNodeState::Scrypto(..))
                | Consumed(Some(ConsumedSNodeState::Bucket(_))) => {
                    if let Some(auth_zone) = self.caller_auth_zone {
                        auth_zones.push(auth_zone.borrow());
                    }
                }
                // Extern call auth check
                _ => {}
            };

            let mut borrowed = Vec::new();
            for auth_zone in &auth_zones {
                borrowed.push(auth_zone.deref());
            }
            for method_auth in method_auths {
                method_auth
                    .check(&borrowed)
                    .map_err(|error| RuntimeError::AuthorizationError {
                        function: fn_ident.clone(),
                        authorization: method_auth,
                        error,
                    })?;
            }
        }
        self.sys_log(Level::Debug, format!("Auth check success!"));

        // Prepare moving cost unit counter and fee table
        let cost_unit_counter = self
            .cost_unit_counter
            .take()
            .expect("Frame doesn't own a cost unit counter");
        let fee_table = self
            .fee_table
            .take()
            .expect("Frame doesn't own a fee table");

        // start a new frame
        let mut frame = CallFrame::new(
            self.transaction_hash,
            self.depth + 1,
            self.trace,
            self.track,
            self.wasm_engine,
            self.wasm_instrumenter,
            match loaded_snode {
                Borrowed(BorrowedSNodeState::Scrypto(..))
                | Static(StaticSNodeState::TransactionProcessor) => {
                    Some(RefCell::new(AuthZone::new()))
                }
                _ => None,
            },
            match loaded_snode {
                Static(StaticSNodeState::TransactionProcessor) => {
                    Some(RefCell::new(Worktop::new()))
                }
                _ => None,
            },
            moving_buckets,
            moving_proofs,
            self.auth_zone.as_ref(),
            cost_unit_counter,
            fee_table,
        );

        // invoke the main function
        let snode = loaded_snode.to_snode_state();
        let run_result = frame.run(Some(snode_ref), snode, &fn_ident, input);

        // re-gain ownership of the cost unit counter and fee table
        self.cost_unit_counter = frame.cost_unit_counter;
        self.fee_table = frame.fee_table;

        // unwrap and contine
        let (result, received_buckets, received_proofs, mut received_vaults) = run_result?;

        // Return borrowed snodes
        loaded_snode.cleanup(&mut self.track, &mut self.owned_values);

        // move buckets and proofs to this process.
        for (bucket_id, bucket) in received_buckets {
            self.sys_log(Level::Debug, format!("Received bucket: {:?}", bucket));
            self.buckets.insert(bucket_id, RefCell::new(bucket));
        }
        for (proof_id, proof) in received_proofs {
            self.sys_log(Level::Debug, format!("Received proof: {:?}", proof));
            self.proofs.insert(proof_id, RefCell::new(proof));
        }
        for (vault_id, vault) in received_vaults.drain() {
            self.owned_values.insert(
                StoredValueId::VaultId(vault_id.clone()),
                StoredValue::Vault(vault_id, vault),
            );
        }

        Ok(result)
    }

    fn get_non_fungible(
        &mut self,
        non_fungible_address: &NonFungibleAddress,
    ) -> Option<NonFungible> {
        let parent_address = Address::NonFungibleSet(non_fungible_address.resource_address());
        let key = non_fungible_address.non_fungible_id().to_vec();
        if let SubstateValue::NonFungible(non_fungible) =
            self.track.read_key_value(parent_address, key)
        {
            non_fungible
        } else {
            panic!("Value is not a non fungible");
        }
    }

    fn set_non_fungible(
        &mut self,
        non_fungible_address: NonFungibleAddress,
        non_fungible: Option<NonFungible>,
    ) {
        let parent_address = Address::NonFungibleSet(non_fungible_address.resource_address());
        let key = non_fungible_address.non_fungible_id().to_vec();
        self.track.set_key_value(parent_address, key, non_fungible)
    }

    fn borrow_global_mut_resource_manager(
        &mut self,
        resource_address: ResourceAddress,
    ) -> Result<ResourceManager, RuntimeError> {
        self.track
            .borrow_global_mut_value(resource_address.clone())
            .map(|v| v.into())
            .map_err(|e| match e {
                TrackError::NotFound => {
                    RuntimeError::ResourceManagerNotFound(resource_address.clone())
                }
                TrackError::Reentrancy => panic!("Reentrancy occurred in resource manager"),
            })
    }

    fn return_borrowed_global_resource_manager(
        &mut self,
        resource_address: ResourceAddress,
        resource_manager: ResourceManager,
    ) {
        self.track
            .return_borrowed_global_mut_value(resource_address, resource_manager)
    }

    fn create_proof(&mut self, proof: Proof) -> Result<ProofId, RuntimeError> {
        let proof_id = self.track.new_proof_id();
        self.proofs.insert(proof_id, RefCell::new(proof));
        Ok(proof_id)
    }

    fn take_proof(&mut self, proof_id: ProofId) -> Result<Proof, RuntimeError> {
        let proof = self
            .proofs
            .remove(&proof_id)
            .ok_or(RuntimeError::ProofNotFound(proof_id))?
            .into_inner();

        Ok(proof)
    }

    fn create_bucket(&mut self, container: ResourceContainer) -> Result<BucketId, RuntimeError> {
        let bucket_id = self.track.new_bucket_id();
        self.buckets
            .insert(bucket_id, RefCell::new(Bucket::new(container)));
        Ok(bucket_id)
    }

    fn create_vault(&mut self, container: ResourceContainer) -> Result<VaultId, RuntimeError> {
        let vault_id = self.track.new_vault_id();
        self.owned_values.insert(
            StoredValueId::VaultId(vault_id.clone()),
            StoredValue::Vault(vault_id, Vault::new(container)),
        );
        Ok(vault_id)
    }

    fn take_bucket(&mut self, bucket_id: BucketId) -> Result<Bucket, RuntimeError> {
        self.buckets
            .remove(&bucket_id)
            .map(RefCell::into_inner)
            .ok_or(RuntimeError::BucketNotFound(bucket_id))
    }

    fn create_resource(&mut self, resource_manager: ResourceManager) -> ResourceAddress {
        self.track.create_uuid_value(resource_manager).into()
    }

    fn create_package(&mut self, package: ValidatedPackage) -> PackageAddress {
        self.track.create_uuid_value(package).into()
    }

    fn create_component(&mut self, component: Component) -> Result<ComponentAddress, RuntimeError> {
        let value =
            ScryptoValue::from_slice(component.state()).map_err(RuntimeError::DecodeError)?;
        verify_stored_value(&value)?;
        let values = self.take_values(&value.stored_value_ids())?;
        let address = self.track.create_uuid_value(component);
        self.track
            .insert_objects_into_component(values, address.clone().into());
        Ok(address.into())
    }

    fn read_component_state(&mut self, addr: ComponentAddress) -> Result<Vec<u8>, RuntimeError> {
        if let Some(ComponentState {
            component_address,
            component,
            initial_value,
        }) = &mut self.component_state
        {
            if addr.eq(component_address) {
                for value_id in initial_value.stored_value_ids() {
                    self.refed_values.insert(
                        value_id,
                        ValueRefType::Committed {
                            component_address: *component_address,
                        },
                    );
                }
                let state = component.state().to_vec();
                return Ok(state);
            }
        }

        Err(RuntimeError::ComponentNotFound(addr))
    }

    fn write_component_state(
        &mut self,
        addr: ComponentAddress,
        state: ScryptoValue,
    ) -> Result<(), RuntimeError> {
        verify_stored_value(&state)?;

        if let Some(ComponentState {
            component_address,
            component,
            initial_value,
            ..
        }) = &mut self.component_state
        {
            if addr.eq(component_address) {
                let new_value_ids = stored_value_update(initial_value, &state)?;
                component.set_state(state.raw);
                let addr = *component_address;
                let new_values = self.take_values(&new_value_ids)?;
                self.track.insert_objects_into_component(new_values, addr);
                return Ok(());
            }
        }
        Err(RuntimeError::ComponentNotFound(addr))
    }

    fn read_kv_store_entry(
        &mut self,
        kv_store_id: KeyValueStoreId,
        key: ScryptoValue,
    ) -> Result<ScryptoValue, RuntimeError> {
        verify_stored_key(&key)?;

        let (maybe_value, parent_type) =
            self.read_kv_store_entry_internal(kv_store_id.clone(), &key)?;

        let ref_type = match parent_type {
            ValueType::Owned => ValueRefType::Uncommitted {
                root: kv_store_id,
                ancestors: vec![],
            },
            ValueType::Ref(ValueRefType::Uncommitted { root, ancestors }) => {
                let mut next_ancestors = ancestors.clone();
                next_ancestors.push(kv_store_id);
                ValueRefType::Uncommitted {
                    root: root.clone(),
                    ancestors: next_ancestors,
                }
            }
            ValueType::Ref(ValueRefType::Committed { component_address }) => {
                ValueRefType::Committed { component_address }
            }
        };
        match maybe_value {
            Some(v) => {
                for value_id in v.stored_value_ids() {
                    self.refed_values.insert(value_id, ref_type.clone());
                }

                let value = Value::Option {
                    value: Box::new(Some(v.dom)),
                };
                let encoded = encode_any(&value);
                Ok(ScryptoValue::from_slice(&encoded).unwrap())
            }
            None => {
                let value = Value::Option {
                    value: Box::new(Option::None),
                };
                let encoded = encode_any(&value);
                Ok(ScryptoValue::from_slice(&encoded).unwrap())
            }
        }
    }

    fn write_kv_store_entry(
        &mut self,
        kv_store_id: KeyValueStoreId,
        key: ScryptoValue,
        value: ScryptoValue,
    ) -> Result<(), RuntimeError> {
        verify_stored_value(&value)?;

        let (old_value, parent_type) = self.read_kv_store_entry_internal(kv_store_id, &key)?;
        let new_value_ids = match old_value {
            None => value.stored_value_ids(),
            Some(old_scrypto_value) => stored_value_update(&old_scrypto_value, &value)?,
        };
        let new_values = self.take_values(&new_value_ids)?;
        match parent_type {
            ValueType::Owned => {
                let kv_store = Self::get_owned_kv_store_mut(&mut self.owned_values, &kv_store_id)
                    .ok_or(RuntimeError::CyclicKeyValueStore(kv_store_id))?;
                kv_store.store.insert(key.raw, value);
                kv_store.insert_children(new_values)
            }
            ValueType::Ref(ValueRefType::Uncommitted { root, ancestors }) => {
                if let Some(root_store) =
                    Self::get_owned_kv_store_mut(&mut self.owned_values, &root)
                {
                    let kv_store = root_store.get_child_kv_store(&ancestors, &kv_store_id);
                    kv_store.store.insert(key.raw, value);
                    kv_store.insert_children(new_values)
                } else {
                    return Err(RuntimeError::CyclicKeyValueStore(kv_store_id.clone()));
                }
            }
            ValueType::Ref(ValueRefType::Committed { component_address }) => {
                self.track.set_key_value(
                    Address::KeyValueStore(component_address.clone(), kv_store_id),
                    key.raw,
                    SubstateValue::KeyValueStoreEntry(Some(value.raw)),
                );
                self.track
                    .insert_objects_into_component(new_values, component_address);
            }
        }

        Ok(())
    }

    fn get_component_info(
        &mut self,
        component_address: ComponentAddress,
    ) -> Result<(PackageAddress, String), RuntimeError> {
        let substate_value = self
            .track
            .read_value(component_address)
            .ok_or(RuntimeError::ComponentNotFound(component_address))?;

        if let SubstateValue::Component(component) = substate_value {
            Ok((
                component.package_address(),
                component.blueprint_name().to_owned(),
            ))
        } else {
            panic!("Value is not a component");
        }
    }

    fn create_kv_store(&mut self) -> KeyValueStoreId {
        let kv_store_id = self.track.new_kv_store_id();
        self.owned_values.insert(
            StoredValueId::KeyValueStoreId(kv_store_id.clone()),
            StoredValue::KeyValueStore(kv_store_id, PreCommittedKeyValueStore::new()),
        );
        kv_store_id
    }

    fn get_epoch(&mut self) -> u64 {
        self.track.current_epoch()
    }

    fn get_transaction_hash(&mut self) -> Hash {
        self.track.transaction_hash()
    }

    fn generate_uuid(&mut self) -> u128 {
        self.track.new_uuid()
    }

    fn user_log(&mut self, level: Level, message: String) {
        self.track.add_log(level, message);
    }

    #[allow(unused_variables)]
    fn sys_log(&self, level: Level, message: String) {
        let (l, m) = match level {
            Level::Error => ("ERROR".red(), message.red()),
            Level::Warn => ("WARN".yellow(), message.yellow()),
            Level::Info => ("INFO".green(), message.green()),
            Level::Debug => ("DEBUG".cyan(), message.cyan()),
            Level::Trace => ("TRACE".normal(), message.normal()),
        };

        #[cfg(not(feature = "alloc"))]
        if self.trace {
            println!("{}[{:5}] {}", "  ".repeat(self.depth), l, m);
        }
    }

    fn check_access_rule(
        &mut self,
        access_rule: scrypto::resource::AccessRule,
        proof_ids: Vec<ProofId>,
    ) -> Result<bool, RuntimeError> {
        let proofs = proof_ids
            .iter()
            .map(|proof_id| {
                self.proofs
                    .get(&proof_id)
                    .map(|p| p.borrow().clone())
                    .ok_or(RuntimeError::ProofNotFound(proof_id.clone()))
            })
            .collect::<Result<Vec<Proof>, RuntimeError>>()?;
        let mut simulated_auth_zone = AuthZone::new_with_proofs(proofs);

        let method_authorization = convert(&Type::Unit, &Value::Unit, &access_rule);
        let is_authorized = method_authorization.check(&[&simulated_auth_zone]).is_ok();
        simulated_auth_zone
            .main(
                "clear",
                ScryptoValue::from_typed(&AuthZoneClearInput {}),
                self,
            )
            .map_err(RuntimeError::AuthZoneError)?;

        Ok(is_authorized)
    }

    fn cost_unit_counter(&mut self) -> &mut CostUnitCounter {
        self.cost_unit_counter()
    }

    fn fee_table(&self) -> &FeeTable {
        self.fee_table()
    }
}<|MERGE_RESOLUTION|>--- conflicted
+++ resolved
@@ -338,16 +338,11 @@
             verbose,
             track,
             wasm_engine,
-<<<<<<< HEAD
             wasm_instrumenter,
-            Some(AuthZone::new_with_proofs(initial_auth_zone_proofs)),
-            Some(Worktop::new()),
-=======
             Some(RefCell::new(AuthZone::new_with_proofs(
                 initial_auth_zone_proofs,
             ))),
             Some(RefCell::new(Worktop::new())),
->>>>>>> 50a7c04e
             HashMap::new(),
             HashMap::new(),
             None,
@@ -362,14 +357,9 @@
         trace: bool,
         track: &'t mut Track<'s, S>,
         wasm_engine: &'w mut W,
-<<<<<<< HEAD
         wasm_instrumenter: &'w mut WasmInstrumenter,
-        auth_zone: Option<AuthZone>,
-        worktop: Option<Worktop>,
-=======
         auth_zone: Option<RefCell<AuthZone>>,
         worktop: Option<RefCell<Worktop>>,
->>>>>>> 50a7c04e
         buckets: HashMap<BucketId, Bucket>,
         proofs: HashMap<ProofId, Proof>,
         caller_auth_zone: Option<&'p RefCell<AuthZone>>,
@@ -392,14 +382,9 @@
             trace,
             track,
             wasm_engine,
-<<<<<<< HEAD
             wasm_instrumenter,
-            buckets,
-            proofs,
-=======
             buckets: celled_buckets,
             proofs: celled_proofs,
->>>>>>> 50a7c04e
             owned_values: HashMap::new(),
             refed_values: HashMap::new(),
             worktop,
