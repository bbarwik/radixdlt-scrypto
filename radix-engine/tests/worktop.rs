--- conflicted
+++ resolved
@@ -15,13 +15,8 @@
     let (public_key, _, account) = test_runner.new_account();
 
     // Act
-<<<<<<< HEAD
-    let manifest = ManifestBuilder::new(Network::LocalSimulator)
+    let manifest = ManifestBuilder::new(&NetworkDefinition::local_simulator())
         .lock_fee(10.into(), SYS_FAUCET_COMPONENT)
-=======
-    let manifest = ManifestBuilder::new(&NetworkDefinition::local_simulator())
-        .lock_fee(10.into(), SYSTEM_COMPONENT)
->>>>>>> b68a6c3e
         .withdraw_from_account(RADIX_TOKEN, account)
         .build();
     let receipt = test_runner.execute_manifest(manifest, vec![public_key]);
