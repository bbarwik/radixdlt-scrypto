--- conflicted
+++ resolved
@@ -7,11 +7,7 @@
         fn create_test_badge(amount: u32) -> Bucket {
             ResourceBuilder::new_fungible()
                 .divisibility(DIVISIBILITY_NONE)
-<<<<<<< HEAD
-                .restrict_withdraw(method_auth!(allow_all))
-=======
-                .auth(TakeFromVault, auth!(allow_all))
->>>>>>> ccbd024f
+                .restrict_withdraw(auth!(allow_all))
                 .metadata("name", "TestBadge")
                 .initial_supply(amount)
         }
