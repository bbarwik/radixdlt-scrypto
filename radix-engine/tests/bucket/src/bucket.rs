use scrypto::prelude::*;

blueprint! {
    struct BucketTest {
        vault: Vault,
    }

    impl BucketTest {
        fn create_test_token(amount: u32) -> Bucket {
            let bucket = ResourceBuilder::new_fungible()
                .divisibility(DIVISIBILITY_MAXIMUM)
                .metadata("name", "TestToken")
                .initial_supply(amount);
            let proof1 = bucket.create_proof();
            let proof2 = proof1.clone();
            proof1.drop();
            proof2.drop();
            bucket
        }

        pub fn combine() -> Bucket {
            let mut bucket1 = Self::create_test_token(100);
            let bucket2 = bucket1.take(50);

            bucket1.put(bucket2);
            bucket1
        }

        pub fn split() -> (Bucket, Bucket) {
            let mut bucket1 = Self::create_test_token(100);
            let bucket2 = bucket1.take(Decimal::from(5));
            (bucket1, bucket2)
        }

        pub fn borrow() -> Bucket {
            let bucket = Self::create_test_token(100);
            let proof = bucket.create_proof();
            proof.drop();
            bucket
        }

        pub fn query() -> (Decimal, ResourceAddress, Bucket) {
            let bucket = Self::create_test_token(100);
            (bucket.amount(), bucket.resource_address(), bucket)
        }

        pub fn test_restricted_transfer() -> Vec<Bucket> {
            let auth_bucket = ResourceBuilder::new_fungible()
                .divisibility(DIVISIBILITY_NONE)
                .initial_supply(1);
            let bucket = ResourceBuilder::new_fungible()
                .divisibility(DIVISIBILITY_MAXIMUM)
<<<<<<< HEAD
                .restrict_withdraw(method_auth!(require(auth_bucket.resource_address())))
=======
                .auth(
                    TakeFromVault,
                    auth!(require(auth_bucket.resource_address())),
                )
>>>>>>> ccbd024f
                .initial_supply(5);
            let mut vault = Vault::with_bucket(bucket);

            let token_bucket = auth_bucket.authorize(|| vault.take(1));

            BucketTest { vault }.instantiate().globalize();
            vec![auth_bucket, token_bucket]
        }

        pub fn test_burn() -> Vec<Bucket> {
            let badge = ResourceBuilder::new_fungible()
                .divisibility(DIVISIBILITY_NONE)
                .initial_supply(1);
            let bucket = ResourceBuilder::new_fungible()
                .divisibility(DIVISIBILITY_MAXIMUM)
<<<<<<< HEAD
                .burnable(method_auth!(require(badge.resource_address())))
=======
                .auth(Burn, auth!(require(badge.resource_address())))
>>>>>>> ccbd024f
                .initial_supply(5);
            badge.authorize(|| bucket.burn());
            vec![badge]
        }

        pub fn test_burn_freely() -> Vec<Bucket> {
            let badge = ResourceBuilder::new_fungible()
                .divisibility(DIVISIBILITY_NONE)
                .initial_supply(1);
            let mut bucket1 = ResourceBuilder::new_fungible()
                .divisibility(DIVISIBILITY_MAXIMUM)
<<<<<<< HEAD
                .burnable(method_auth!(allow_all))
=======
                .auth(Burn, auth!(allow_all))
>>>>>>> ccbd024f
                .initial_supply(5);
            let bucket2 = bucket1.take(2);
            badge.authorize(|| bucket1.burn());
            bucket2.burn();
            vec![badge]
        }

        pub fn take_from_bucket(mut bucket: Bucket, amount: Decimal) -> (Bucket, Bucket) {
            let x = bucket.take(amount);
            (bucket, x)
        }
    }
}<|MERGE_RESOLUTION|>--- conflicted
+++ resolved
@@ -50,14 +50,7 @@
                 .initial_supply(1);
             let bucket = ResourceBuilder::new_fungible()
                 .divisibility(DIVISIBILITY_MAXIMUM)
-<<<<<<< HEAD
-                .restrict_withdraw(method_auth!(require(auth_bucket.resource_address())))
-=======
-                .auth(
-                    TakeFromVault,
-                    auth!(require(auth_bucket.resource_address())),
-                )
->>>>>>> ccbd024f
+                .restrict_withdraw(auth!(require(auth_bucket.resource_address())))
                 .initial_supply(5);
             let mut vault = Vault::with_bucket(bucket);
 
@@ -73,11 +66,7 @@
                 .initial_supply(1);
             let bucket = ResourceBuilder::new_fungible()
                 .divisibility(DIVISIBILITY_MAXIMUM)
-<<<<<<< HEAD
-                .burnable(method_auth!(require(badge.resource_address())))
-=======
-                .auth(Burn, auth!(require(badge.resource_address())))
->>>>>>> ccbd024f
+                .burnable(auth!(require(badge.resource_address())))
                 .initial_supply(5);
             badge.authorize(|| bucket.burn());
             vec![badge]
@@ -89,11 +78,7 @@
                 .initial_supply(1);
             let mut bucket1 = ResourceBuilder::new_fungible()
                 .divisibility(DIVISIBILITY_MAXIMUM)
-<<<<<<< HEAD
-                .burnable(method_auth!(allow_all))
-=======
-                .auth(Burn, auth!(allow_all))
->>>>>>> ccbd024f
+                .burnable(auth!(allow_all))
                 .initial_supply(5);
             let bucket2 = bucket1.take(2);
             badge.authorize(|| bucket1.burn());
