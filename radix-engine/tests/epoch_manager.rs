use radix_engine::engine::{ApplicationError, ModuleError, RuntimeError};
use radix_engine::ledger::create_genesis;
use radix_engine::model::{Validator, ValidatorError};
use radix_engine::types::*;
use radix_engine_interface::modules::auth::AuthAddresses;
use scrypto_unit::*;
use transaction::builder::ManifestBuilder;
use transaction::model::{Instruction, SystemTransaction};
use transaction::signing::EcdsaSecp256k1PrivateKey;

#[test]
fn get_epoch_should_succeed() {
    // Arrange
    let mut test_runner = TestRunner::new(true);
    let package_address = test_runner.compile_and_publish("./tests/blueprints/epoch_manager");

    // Act
    let manifest = ManifestBuilder::new()
        .lock_fee(FAUCET_COMPONENT, 10.into())
        .call_function(package_address, "EpochManagerTest", "get_epoch", args![])
        .build();
    let receipt = test_runner.execute_manifest(manifest, vec![]);

    // Assert
    let epoch: u64 = receipt.output(1);
    assert_eq!(epoch, 1);
}

#[test]
fn next_round_without_supervisor_auth_fails() {
    // Arrange
    let mut test_runner = TestRunner::new(true);
    let package_address = test_runner.compile_and_publish("./tests/blueprints/epoch_manager");

    // Act
    let round = 9876u64;
    let manifest = ManifestBuilder::new()
        .lock_fee(FAUCET_COMPONENT, 10.into())
        .call_function(
            package_address,
            "EpochManagerTest",
            "next_round",
            args!(EPOCH_MANAGER, round),
        )
        .call_function(package_address, "EpochManagerTest", "get_epoch", args!())
        .build();
    let receipt = test_runner.execute_manifest(manifest, vec![]);

    // Assert
    receipt.expect_specific_failure(|e| {
        matches!(e, RuntimeError::ModuleError(ModuleError::AuthError { .. }))
    });
}

#[test]
fn next_round_with_validator_auth_succeeds() {
    // Arrange
    let rounds_per_epoch = 5u64;
    let num_unstake_epochs = 1u64;
    let genesis = create_genesis(BTreeMap::new(), 1u64, rounds_per_epoch, num_unstake_epochs);
    let mut test_runner = TestRunner::new_with_genesis(true, genesis);

    // Act
    let instructions = vec![Instruction::System(NativeInvocation::EpochManager(
        EpochManagerInvocation::NextRound(EpochManagerNextRoundInvocation {
            receiver: EPOCH_MANAGER,
            round: rounds_per_epoch - 1,
        }),
    ))];
    let receipt = test_runner.execute_transaction(
        SystemTransaction {
            instructions,
            blobs: vec![],
            nonce: 0,
            pre_allocated_ids: BTreeSet::new(),
        }
        .get_executable(vec![AuthAddresses::validator_role()]),
    );

    // Assert
    receipt.expect_commit_success();
    let result = receipt.expect_commit();
    assert!(result.next_epoch.is_none());
}

#[test]
fn next_epoch_with_validator_auth_succeeds() {
    // Arrange
    let initial_epoch = 5u64;
    let rounds_per_epoch = 2u64;
    let num_unstake_epochs = 1u64;
    let genesis = create_genesis(
        BTreeMap::new(),
        initial_epoch,
        rounds_per_epoch,
        num_unstake_epochs,
    );
    let mut test_runner = TestRunner::new_with_genesis(true, genesis);

    // Act
    let instructions = vec![Instruction::System(NativeInvocation::EpochManager(
        EpochManagerInvocation::NextRound(EpochManagerNextRoundInvocation {
            receiver: EPOCH_MANAGER,
            round: rounds_per_epoch,
        }),
    ))];
    let receipt = test_runner.execute_transaction(
        SystemTransaction {
            instructions,
            blobs: vec![],
            nonce: 0,
            pre_allocated_ids: BTreeSet::new(),
        }
        .get_executable(vec![AuthAddresses::validator_role()]),
    );

    // Assert
    receipt.expect_commit_success();
    let result = receipt.expect_commit();
    let next_epoch = result
        .next_epoch
        .as_ref()
        .expect("Should have next epoch")
        .1;
    assert_eq!(next_epoch, initial_epoch + 1);
}

#[test]
fn register_validator_with_auth_succeeds() {
    // Arrange
    let initial_epoch = 5u64;
    let rounds_per_epoch = 2u64;
    let num_unstake_epochs = 1u64;
    let pub_key = EcdsaSecp256k1PrivateKey::from_u64(1u64)
        .unwrap()
        .public_key();
    let mut validator_set = BTreeMap::new();
    validator_set.insert(
        pub_key,
        (
            Decimal::one(),
            ComponentAddress::virtual_account_from_public_key(&pub_key),
        ),
    );
    let genesis = create_genesis(
        validator_set,
        initial_epoch,
        rounds_per_epoch,
        num_unstake_epochs,
    );
    let mut test_runner = TestRunner::new_with_genesis(true, genesis);

    // Act
    let validator_address = test_runner.get_validator_with_key(&pub_key);
    let manifest = ManifestBuilder::new()
        .lock_fee(FAUCET_COMPONENT, 10.into())
        .register_validator(validator_address)
        .build();
    let receipt = test_runner.execute_manifest(
        manifest,
        vec![NonFungibleAddress::from_public_key(&pub_key)],
    );

    // Assert
    receipt.expect_commit_success();
}

#[test]
fn register_validator_without_auth_fails() {
    // Arrange
    let initial_epoch = 5u64;
    let rounds_per_epoch = 2u64;
    let num_unstake_epochs = 1u64;
    let pub_key = EcdsaSecp256k1PrivateKey::from_u64(1u64)
        .unwrap()
        .public_key();
    let mut validator_set = BTreeMap::new();
    validator_set.insert(
        pub_key,
        (
            Decimal::one(),
            ComponentAddress::virtual_account_from_public_key(&pub_key),
        ),
    );
    let genesis = create_genesis(
        validator_set,
        initial_epoch,
        rounds_per_epoch,
        num_unstake_epochs,
    );
    let mut test_runner = TestRunner::new_with_genesis(true, genesis);

    // Act
    let validator_address = test_runner.get_validator_with_key(&pub_key);
    let manifest = ManifestBuilder::new()
        .lock_fee(FAUCET_COMPONENT, 10.into())
        .register_validator(validator_address)
        .build();
    let receipt = test_runner.execute_manifest(manifest, vec![]);

    // Assert
    receipt.expect_specific_failure(|e| {
        matches!(e, RuntimeError::ModuleError(ModuleError::AuthError(..)))
    });
}

#[test]
fn unregister_validator_with_auth_succeeds() {
    // Arrange
    let initial_epoch = 5u64;
    let rounds_per_epoch = 2u64;
    let num_unstake_epochs = 1u64;
    let pub_key = EcdsaSecp256k1PrivateKey::from_u64(1u64)
        .unwrap()
        .public_key();
    let mut validator_set = BTreeMap::new();
    validator_set.insert(
        pub_key,
        (
            Decimal::one(),
            ComponentAddress::virtual_account_from_public_key(&pub_key),
        ),
    );
    let genesis = create_genesis(
        validator_set,
        initial_epoch,
        rounds_per_epoch,
        num_unstake_epochs,
    );
    let mut test_runner = TestRunner::new_with_genesis(true, genesis);

    // Act
    let validator_address = test_runner.get_validator_with_key(&pub_key);
    let manifest = ManifestBuilder::new()
        .lock_fee(FAUCET_COMPONENT, 10.into())
        .unregister_validator(validator_address)
        .build();
    let receipt = test_runner.execute_manifest(
        manifest,
        vec![NonFungibleAddress::from_public_key(&pub_key)],
    );

    // Assert
    receipt.expect_commit_success();
}

#[test]
fn unregister_validator_without_auth_fails() {
    // Arrange
    let initial_epoch = 5u64;
    let rounds_per_epoch = 2u64;
    let num_unstake_epochs = 1u64;
    let pub_key = EcdsaSecp256k1PrivateKey::from_u64(1u64)
        .unwrap()
        .public_key();
    let mut validator_set = BTreeMap::new();
    validator_set.insert(
        pub_key,
        (
            Decimal::one(),
            ComponentAddress::virtual_account_from_public_key(&pub_key),
        ),
    );
    let genesis = create_genesis(
        validator_set,
        initial_epoch,
        rounds_per_epoch,
        num_unstake_epochs,
    );
    let mut test_runner = TestRunner::new_with_genesis(true, genesis);

    // Act
    let validator_address = test_runner.get_validator_with_key(&pub_key);
    let manifest = ManifestBuilder::new()
        .lock_fee(FAUCET_COMPONENT, 10.into())
        .unregister_validator(validator_address)
        .build();
    let receipt = test_runner.execute_manifest(manifest, vec![]);

    // Assert
    receipt.expect_specific_failure(|e| {
        matches!(e, RuntimeError::ModuleError(ModuleError::AuthError(..)))
    });
}

#[test]
fn registered_validator_with_no_stake_does_not_become_part_of_validator_on_epoch_change() {
    // Arrange
    let initial_epoch = 5u64;
    let rounds_per_epoch = 2u64;
    let num_unstake_epochs = 1u64;
    let genesis = create_genesis(
        BTreeMap::new(),
        initial_epoch,
        rounds_per_epoch,
        num_unstake_epochs,
    );
    let mut test_runner = TestRunner::new_with_genesis(true, genesis);
    let (pub_key, validator_address) = test_runner.new_validator();
    let manifest = ManifestBuilder::new()
        .lock_fee(FAUCET_COMPONENT, 10.into())
        .register_validator(validator_address)
        .build();
    let receipt = test_runner.execute_manifest(
        manifest,
        vec![NonFungibleAddress::from_public_key(&pub_key)],
    );
    receipt.expect_commit_success();

    // Act
    let instructions = vec![Instruction::System(NativeInvocation::EpochManager(
        EpochManagerInvocation::NextRound(EpochManagerNextRoundInvocation {
            receiver: EPOCH_MANAGER,
            round: rounds_per_epoch,
        }),
    ))];
    let receipt = test_runner.execute_transaction(
        SystemTransaction {
            instructions,
            blobs: vec![],
            nonce: 0,
            pre_allocated_ids: BTreeSet::new(),
        }
        .get_executable(vec![AuthAddresses::validator_role()]),
    );

    // Assert
    receipt.expect_commit_success();
    let result = receipt.expect_commit();
    let next_epoch = result.next_epoch.as_ref().expect("Should have next epoch");
    assert_eq!(next_epoch.1, initial_epoch + 1);
    assert!(!next_epoch.0.contains_key(&validator_address));
}

#[test]
fn registered_validator_with_stake_does_become_part_of_validator_on_epoch_change() {
    // Arrange
    let initial_epoch = 5u64;
    let rounds_per_epoch = 2u64;
    let num_unstake_epochs = 1u64;
    let genesis = create_genesis(
        BTreeMap::new(),
        initial_epoch,
        rounds_per_epoch,
        num_unstake_epochs,
    );
    let mut test_runner = TestRunner::new_with_genesis(true, genesis);
    let (pub_key, _, account_address) = test_runner.new_account(false);
    let validator_address = test_runner.new_validator_with_pub_key(pub_key);
    let manifest = ManifestBuilder::new()
        .lock_fee(FAUCET_COMPONENT, 10.into())
        .withdraw_from_account_by_amount(account_address, Decimal::one(), RADIX_TOKEN)
        .register_validator(validator_address)
        .take_from_worktop(RADIX_TOKEN, |builder, bucket_id| {
            builder.stake_validator(validator_address, bucket_id)
        })
        .call_method(
            account_address,
            "deposit_batch",
            args!(Expression::entire_worktop()),
        )
        .build();
    let receipt = test_runner.execute_manifest(
        manifest,
        vec![NonFungibleAddress::from_public_key(&pub_key)],
    );
    receipt.expect_commit_success();

    // Act
    let instructions = vec![Instruction::System(NativeInvocation::EpochManager(
        EpochManagerInvocation::NextRound(EpochManagerNextRoundInvocation {
            receiver: EPOCH_MANAGER,
            round: rounds_per_epoch,
        }),
    ))];
    let receipt = test_runner.execute_transaction(
        SystemTransaction {
            instructions,
            blobs: vec![],
            nonce: 0,
            pre_allocated_ids: BTreeSet::new(),
        }
        .get_executable(vec![AuthAddresses::validator_role()]),
    );

    // Assert
    receipt.expect_commit_success();
    let result = receipt.expect_commit();
    let next_epoch = result.next_epoch.as_ref().expect("Should have next epoch");
    assert_eq!(next_epoch.1, initial_epoch + 1);
    assert_eq!(
        next_epoch.0.get(&validator_address).unwrap(),
        &Validator {
            key: pub_key,
            stake: Decimal::one(),
        }
    );
}

#[test]
fn unregistered_validator_gets_removed_on_epoch_change() {
    // Arrange
    let initial_epoch = 5u64;
    let rounds_per_epoch = 2u64;
    let num_unstake_epochs = 1u64;
    let validator_pub_key = EcdsaSecp256k1PrivateKey::from_u64(2u64)
        .unwrap()
        .public_key();
    let account_pub_key = EcdsaSecp256k1PrivateKey::from_u64(1u64)
        .unwrap()
        .public_key();
    let mut validator_set = BTreeMap::new();
    validator_set.insert(
        validator_pub_key,
        (
            Decimal::one(),
            ComponentAddress::virtual_account_from_public_key(&account_pub_key),
        ),
    );
    let genesis = create_genesis(
        validator_set,
        initial_epoch,
        rounds_per_epoch,
        num_unstake_epochs,
    );
    let mut test_runner = TestRunner::new_with_genesis(true, genesis);
<<<<<<< HEAD
    let validator_address = test_runner.get_validator_with_key(&validator_pub_key);
    let manifest = ManifestBuilder::new(&NetworkDefinition::simulator())
=======
    let validator_address = test_runner.get_validator_with_key(&pub_key);
    let manifest = ManifestBuilder::new()
>>>>>>> 25f4ce0d
        .lock_fee(FAUCET_COMPONENT, 10.into())
        .unregister_validator(validator_address)
        .build();
    let receipt = test_runner.execute_manifest(
        manifest,
        vec![NonFungibleAddress::from_public_key(&validator_pub_key)],
    );
    receipt.expect_commit_success();

    // Act
    let instructions = vec![Instruction::System(NativeInvocation::EpochManager(
        EpochManagerInvocation::NextRound(EpochManagerNextRoundInvocation {
            receiver: EPOCH_MANAGER,
            round: rounds_per_epoch,
        }),
    ))];
    let receipt = test_runner.execute_transaction(
        SystemTransaction {
            instructions,
            blobs: vec![],
            nonce: 0,
            pre_allocated_ids: BTreeSet::new(),
        }
        .get_executable(vec![AuthAddresses::validator_role()]),
    );

    // Assert
    receipt.expect_commit_success();
    let result = receipt.expect_commit();
    let next_epoch = result.next_epoch.as_ref().expect("Should have next epoch");
    assert_eq!(next_epoch.1, initial_epoch + 1);
    assert!(!next_epoch.0.contains_key(&validator_address));
}

#[test]
fn cannot_claim_unstake_immediately() {
    // Arrange
    let initial_epoch = 5u64;
    let rounds_per_epoch = 2u64;
    let num_unstake_epochs = 1u64;
    let validator_pub_key = EcdsaSecp256k1PrivateKey::from_u64(2u64)
        .unwrap()
        .public_key();
    let account_pub_key = EcdsaSecp256k1PrivateKey::from_u64(1u64)
        .unwrap()
        .public_key();
    let mut validator_set = BTreeMap::new();
    let account_with_lp = ComponentAddress::virtual_account_from_public_key(&account_pub_key);
    validator_set.insert(validator_pub_key, (Decimal::from(10), account_with_lp));
    let genesis = create_genesis(
        validator_set,
        initial_epoch,
        rounds_per_epoch,
        num_unstake_epochs,
    );
    let mut test_runner = TestRunner::new_with_genesis(true, genesis);
    let validator_address = test_runner.get_validator_with_key(&validator_pub_key);
    let validator_substate = test_runner.get_validator_info(validator_address);

    // Act
    let manifest = ManifestBuilder::new()
        .lock_fee(FAUCET_COMPONENT, 10.into())
        .withdraw_from_account(account_with_lp, validator_substate.liquidity_token)
        .take_from_worktop(validator_substate.liquidity_token, |builder, bucket| {
            builder.unstake_validator(validator_address, bucket)
        })
        .take_from_worktop(validator_substate.unstake_nft, |builder, bucket| {
            builder.claim_xrd(validator_address, bucket)
        })
        .call_method(
            account_with_lp,
            "deposit_batch",
            args!(ManifestExpression::EntireWorktop),
        )
        .build();
    let receipt = test_runner.execute_manifest(
        manifest,
        vec![NonFungibleAddress::from_public_key(&account_pub_key)],
    );

    receipt.expect_specific_failure(|e| {
        matches!(
            e,
            RuntimeError::ApplicationError(ApplicationError::ValidatorError(
                ValidatorError::EpochUnlockHasNotOccurredYet
            ))
        )
    });
}

#[test]
fn can_claim_unstake_after_epochs() {
    // Arrange
    let initial_epoch = 5u64;
    let rounds_per_epoch = 2u64;
    let num_unstake_epochs = 1u64;
    let validator_pub_key = EcdsaSecp256k1PrivateKey::from_u64(2u64)
        .unwrap()
        .public_key();
    let account_pub_key = EcdsaSecp256k1PrivateKey::from_u64(1u64)
        .unwrap()
        .public_key();
    let account_with_lp = ComponentAddress::virtual_account_from_public_key(&account_pub_key);
    let mut validator_set = BTreeMap::new();
    validator_set.insert(validator_pub_key, (Decimal::from(10), account_with_lp));
    let genesis = create_genesis(
        validator_set,
        initial_epoch,
        rounds_per_epoch,
        num_unstake_epochs,
    );
    let mut test_runner = TestRunner::new_with_genesis(true, genesis);
    let validator_address = test_runner.get_validator_with_key(&validator_pub_key);
    let validator_substate = test_runner.get_validator_info(validator_address);
    let manifest = ManifestBuilder::new()
        .lock_fee(FAUCET_COMPONENT, 10.into())
        .withdraw_from_account(account_with_lp, validator_substate.liquidity_token)
        .take_from_worktop(validator_substate.liquidity_token, |builder, bucket| {
            builder.unstake_validator(validator_address, bucket)
        })
        .call_method(
            account_with_lp,
            "deposit_batch",
            args!(ManifestExpression::EntireWorktop),
        )
        .build();
    let receipt = test_runner.execute_manifest(
        manifest,
        vec![NonFungibleAddress::from_public_key(&account_pub_key)],
    );
    receipt.expect_commit_success();
    test_runner.set_current_epoch(initial_epoch + 1 + num_unstake_epochs);

    // Act
    let manifest = ManifestBuilder::new()
        .lock_fee(FAUCET_COMPONENT, 10.into())
        .withdraw_from_account(account_with_lp, validator_substate.unstake_nft)
        .take_from_worktop(validator_substate.unstake_nft, |builder, bucket| {
            builder.claim_xrd(validator_address, bucket)
        })
        .call_method(
            account_with_lp,
            "deposit_batch",
            args!(ManifestExpression::EntireWorktop),
        )
        .build();
    let receipt = test_runner.execute_manifest(
        manifest,
        vec![NonFungibleAddress::from_public_key(&account_pub_key)],
    );

    // Assert
    receipt.expect_commit_success();
}

#[test]
fn unstaked_validator_gets_less_stake_on_epoch_change() {
    // Arrange
    let initial_epoch = 5u64;
    let rounds_per_epoch = 2u64;
    let num_unstake_epochs = 1u64;
    let validator_pub_key = EcdsaSecp256k1PrivateKey::from_u64(2u64)
        .unwrap()
        .public_key();
    let account_pub_key = EcdsaSecp256k1PrivateKey::from_u64(1u64)
        .unwrap()
        .public_key();
    let account_with_lp = ComponentAddress::virtual_account_from_public_key(&account_pub_key);
    let mut validator_set = BTreeMap::new();
    validator_set.insert(validator_pub_key, (Decimal::from(10), account_with_lp));
    let genesis = create_genesis(
        validator_set,
        initial_epoch,
        rounds_per_epoch,
        num_unstake_epochs,
    );
    let mut test_runner = TestRunner::new_with_genesis(true, genesis);
<<<<<<< HEAD
    let validator_address = test_runner.get_validator_with_key(&validator_pub_key);
    let validator_substate = test_runner.get_validator_info(validator_address);
    let manifest = ManifestBuilder::new(&NetworkDefinition::simulator())
=======
    let (_, _, account_address) = test_runner.new_account(true);
    let validator_address = test_runner.get_validator_with_key(&pub_key);
    let manifest = ManifestBuilder::new()
>>>>>>> 25f4ce0d
        .lock_fee(FAUCET_COMPONENT, 10.into())
        .withdraw_from_account_by_amount(
            account_with_lp,
            Decimal::one(),
            validator_substate.liquidity_token,
        )
        .take_from_worktop(validator_substate.liquidity_token, |builder, bucket| {
            builder.unstake_validator(validator_address, bucket)
        })
        .call_method(
            account_with_lp,
            "deposit_batch",
            args!(ManifestExpression::EntireWorktop),
        )
        .build();
    let receipt = test_runner.execute_manifest(
        manifest,
        vec![NonFungibleAddress::from_public_key(&account_pub_key)],
    );
    receipt.expect_commit_success();

    // Act
    let instructions = vec![Instruction::System(NativeInvocation::EpochManager(
        EpochManagerInvocation::NextRound(EpochManagerNextRoundInvocation {
            receiver: EPOCH_MANAGER,
            round: rounds_per_epoch,
        }),
    ))];
    let receipt = test_runner.execute_transaction(
        SystemTransaction {
            instructions,
            blobs: vec![],
            nonce: 0,
            pre_allocated_ids: BTreeSet::new(),
        }
        .get_executable(vec![AuthAddresses::validator_role()]),
    );

    // Assert
    receipt.expect_commit_success();
    let result = receipt.expect_commit();
    let next_epoch = result.next_epoch.as_ref().expect("Should have next epoch");
    assert_eq!(next_epoch.1, initial_epoch + 1);
    assert_eq!(
        next_epoch.0.get(&validator_address).unwrap(),
        &Validator {
            key: validator_pub_key,
            stake: Decimal::from(9),
        }
    );
}

#[test]
fn epoch_manager_create_should_fail_with_supervisor_privilege() {
    // Arrange
    let mut test_runner = TestRunner::new(true);

    // Act
    let mut pre_allocated_ids = BTreeSet::new();
    pre_allocated_ids.insert(RENodeId::Global(GlobalAddress::Component(EPOCH_MANAGER)));
    let instructions = vec![Instruction::System(NativeInvocation::EpochManager(
        EpochManagerInvocation::Create(EpochManagerCreateInvocation {
            component_address: EPOCH_MANAGER.raw(),
            validator_set: BTreeMap::new(),
            initial_epoch: 1u64,
            rounds_per_epoch: 1u64,
            num_unstake_epochs: 1u64,
        }),
    ))];
    let blobs = vec![];
    let receipt = test_runner.execute_transaction(
        SystemTransaction {
            instructions,
            blobs,
            nonce: 0,
            pre_allocated_ids,
        }
        .get_executable(vec![]),
    );

    // Assert
    receipt.expect_specific_failure(|e| {
        matches!(e, RuntimeError::ModuleError(ModuleError::AuthError { .. }))
    });
}

#[test]
fn epoch_manager_create_should_succeed_with_system_privilege() {
    // Arrange
    let mut test_runner = TestRunner::new(true);

    // Act
    let mut pre_allocated_ids = BTreeSet::new();
    pre_allocated_ids.insert(RENodeId::Global(GlobalAddress::Component(EPOCH_MANAGER)));
    let instructions = vec![Instruction::System(NativeInvocation::EpochManager(
        EpochManagerInvocation::Create(EpochManagerCreateInvocation {
            component_address: EPOCH_MANAGER.raw(),
            validator_set: BTreeMap::new(),
            initial_epoch: 1u64,
            rounds_per_epoch: 1u64,
            num_unstake_epochs: 1u64,
        }),
    ))];
    let blobs = vec![];
    let receipt = test_runner.execute_transaction(
        SystemTransaction {
            instructions,
            blobs,
            nonce: 0,
            pre_allocated_ids,
        }
        .get_executable(vec![AuthAddresses::system_role()]),
    );

    // Assert
    receipt.expect_commit_success();
}<|MERGE_RESOLUTION|>--- conflicted
+++ resolved
@@ -357,7 +357,7 @@
         .call_method(
             account_address,
             "deposit_batch",
-            args!(Expression::entire_worktop()),
+            args!(ManifestExpression::EntireWorktop),
         )
         .build();
     let receipt = test_runner.execute_manifest(
@@ -424,13 +424,8 @@
         num_unstake_epochs,
     );
     let mut test_runner = TestRunner::new_with_genesis(true, genesis);
-<<<<<<< HEAD
     let validator_address = test_runner.get_validator_with_key(&validator_pub_key);
-    let manifest = ManifestBuilder::new(&NetworkDefinition::simulator())
-=======
-    let validator_address = test_runner.get_validator_with_key(&pub_key);
-    let manifest = ManifestBuilder::new()
->>>>>>> 25f4ce0d
+    let manifest = ManifestBuilder::new()
         .lock_fee(FAUCET_COMPONENT, 10.into())
         .unregister_validator(validator_address)
         .build();
@@ -608,15 +603,9 @@
         num_unstake_epochs,
     );
     let mut test_runner = TestRunner::new_with_genesis(true, genesis);
-<<<<<<< HEAD
     let validator_address = test_runner.get_validator_with_key(&validator_pub_key);
     let validator_substate = test_runner.get_validator_info(validator_address);
-    let manifest = ManifestBuilder::new(&NetworkDefinition::simulator())
-=======
-    let (_, _, account_address) = test_runner.new_account(true);
-    let validator_address = test_runner.get_validator_with_key(&pub_key);
-    let manifest = ManifestBuilder::new()
->>>>>>> 25f4ce0d
+    let manifest = ManifestBuilder::new()
         .lock_fee(FAUCET_COMPONENT, 10.into())
         .withdraw_from_account_by_amount(
             account_with_lp,
